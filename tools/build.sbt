// Copyright 2015 TappingStone, Inc.
//
// Licensed under the Apache License, Version 2.0 (the "License");
// you may not use this file except in compliance with the License.
// You may obtain a copy of the License at
//
//     http://www.apache.org/licenses/LICENSE-2.0
//
// Unless required by applicable law or agreed to in writing, software
// distributed under the License is distributed on an "AS IS" BASIS,
// WITHOUT WARRANTIES OR CONDITIONS OF ANY KIND, either express or implied.
// See the License for the specific language governing permissions and
// limitations under the License.

<<<<<<< HEAD
=======


>>>>>>> cd47754d
import sbtassembly.AssemblyPlugin.autoImport._

name := "tools"

libraryDependencies ++= Seq(
  "com.github.scopt"       %% "scopt"          % "3.2.0",
  "io.spray"               %% "spray-can"      % "1.3.3",
  "io.spray"               %% "spray-routing"  % "1.3.3",
  "me.lessis"              % "semverfi_2.10"  % "0.1.3",
  "org.apache.hadoop"       % "hadoop-common"  % "2.7.1",
  "org.apache.hadoop"       % "hadoop-hdfs"    % "2.7.1",
  "org.apache.spark"       %% "spark-core"     % sparkVersion.value % "provided",
  "org.apache.spark"       %% "spark-sql"      % sparkVersion.value % "provided",
  "org.clapper"            %% "grizzled-slf4j" % "1.0.2",
  "org.json4s"             %% "json4s-native"  % json4sVersion.value,
  "org.json4s"             %% "json4s-ext"     % json4sVersion.value,
  "org.scalaj"             %% "scalaj-http"    % "1.1.0",
  "org.spark-project.akka" %% "akka-actor"     % "2.3.4-spark",
  "io.spray" %% "spray-testkit" % "1.3.3" % "test",
  "org.specs2" %% "specs2" % "2.3.13" % "test",
  "org.spark-project.akka" %% "akka-slf4j"     % "2.3.4-spark")

excludedJars in assembly <<= (fullClasspath in assembly) map { cp =>
  cp filter { _.data.getName match {
    case "asm-3.1.jar" => true
    case "commons-beanutils-1.7.0.jar" => true
    case "reflectasm-1.10.1.jar" => true
    case "commons-beanutils-core-1.8.0.jar" => true
    case "kryo-3.0.3.jar" => true
    case "slf4j-log4j12-1.7.5.jar" => true
    case _ => false
  }}
}

assemblyShadeRules in assembly := Seq(
<<<<<<< HEAD
  ShadeRule.rename("org.joda.time.base.**" -> "shadeio.@1").inLibrary("org.elasticsearch" % "elasticsearch" % elasticsearchVersion.value).inProject
=======
  ShadeRule.rename("org.objenesis.**" -> "shadeio.@1").inLibrary("com.esotericsoftware.kryo" % "kryo" % "2.21").inProject,
  ShadeRule.rename("com.esotericsoftware.reflectasm.**" -> "shadeio.@1").inLibrary("com.esotericsoftware.kryo" % "kryo" % "2.21").inProject,
  ShadeRule.rename("com.esotericsoftware.minlog.**" -> "shadeio.@1").inLibrary("com.esotericsoftware.kryo" % "kryo" % "2.21").inProject
>>>>>>> cd47754d
)

// skip test in assembly
test in assembly := {}

outputPath in assembly := baseDirectory.value.getAbsoluteFile.getParentFile /
  "assembly" / ("pio-assembly-" + version.value + ".jar")

cleanFiles <+= baseDirectory { base => base.getParentFile / "assembly" }<|MERGE_RESOLUTION|>--- conflicted
+++ resolved
@@ -12,11 +12,6 @@
 // See the License for the specific language governing permissions and
 // limitations under the License.
 
-<<<<<<< HEAD
-=======
-
-
->>>>>>> cd47754d
 import sbtassembly.AssemblyPlugin.autoImport._
 
 name := "tools"
@@ -39,6 +34,9 @@
   "org.specs2" %% "specs2" % "2.3.13" % "test",
   "org.spark-project.akka" %% "akka-slf4j"     % "2.3.4-spark")
 
+dependencyOverrides +=   "org.slf4j" % "slf4j-log4j12" % "1.7.13"
+
+
 excludedJars in assembly <<= (fullClasspath in assembly) map { cp =>
   cp filter { _.data.getName match {
     case "asm-3.1.jar" => true
@@ -52,13 +50,10 @@
 }
 
 assemblyShadeRules in assembly := Seq(
-<<<<<<< HEAD
-  ShadeRule.rename("org.joda.time.base.**" -> "shadeio.@1").inLibrary("org.elasticsearch" % "elasticsearch" % elasticsearchVersion.value).inProject
-=======
+  ShadeRule.rename("org.joda.time.base.**" -> "shadeio.@1").inLibrary("org.elasticsearch" % "elasticsearch" % elasticsearchVersion.value).inProject,
   ShadeRule.rename("org.objenesis.**" -> "shadeio.@1").inLibrary("com.esotericsoftware.kryo" % "kryo" % "2.21").inProject,
   ShadeRule.rename("com.esotericsoftware.reflectasm.**" -> "shadeio.@1").inLibrary("com.esotericsoftware.kryo" % "kryo" % "2.21").inProject,
   ShadeRule.rename("com.esotericsoftware.minlog.**" -> "shadeio.@1").inLibrary("com.esotericsoftware.kryo" % "kryo" % "2.21").inProject
->>>>>>> cd47754d
 )
 
 // skip test in assembly
