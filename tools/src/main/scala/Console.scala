/** Copyright 2014 TappingStone, Inc.
  *
  * Licensed under the Apache License, Version 2.0 (the "License");
  * you may not use this file except in compliance with the License.
  * You may obtain a copy of the License at
  *
  *     http://www.apache.org/licenses/LICENSE-2.0
  *
  * Unless required by applicable law or agreed to in writing, software
  * distributed under the License is distributed on an "AS IS" BASIS,
  * WITHOUT WARRANTIES OR CONDITIONS OF ANY KIND, either express or implied.
  * See the License for the specific language governing permissions and
  * limitations under the License.
  */

package io.prediction.tools

import io.prediction.controller.Utils
import io.prediction.core.BuildInfo
import io.prediction.data.storage.App
import io.prediction.data.storage.AccessKey
import io.prediction.data.storage.EngineManifest
import io.prediction.data.storage.EngineManifestSerializer
import io.prediction.data.storage.Storage
import io.prediction.data.storage.hbase.upgrade.Upgrade_0_8_3
import io.prediction.data.storage.hbase.upgrade.CheckDistribution
import io.prediction.tools.dashboard.Dashboard
import io.prediction.tools.dashboard.DashboardConfig
import io.prediction.data.api.EventServer
import io.prediction.data.api.EventServerConfig
import io.prediction.workflow.WorkflowUtils

import grizzled.slf4j.Logging
import org.apache.commons.io.FileUtils
import org.apache.hadoop.fs.Path
import org.json4s._
import org.json4s.native.JsonMethods._
import org.json4s.native.Serialization.{read, write}
import scalaj.http.Http
import semverfi._

import scala.io.Source
import scala.sys.process._
import scala.util.Random

import java.io.File
import java.nio.file.Files

case class ConsoleArgs(
  common: CommonArgs = CommonArgs(),
  build: BuildArgs = BuildArgs(),
  app: AppArgs = AppArgs(),
  accessKey: AccessKeyArgs = AccessKeyArgs(),
  deploy: DeployArgs = DeployArgs(),
  eventServer: EventServerArgs = EventServerArgs(),
  dashboard: DashboardArgs = DashboardArgs(),
  upgrade: UpgradeArgs = UpgradeArgs(),
  template: console.TemplateArgs = console.TemplateArgs(),
  commands: Seq[String] = Seq(),
  batch: String = "",
  metricsClass: Option[String] = None,
  dataSourceParamsJsonPath: Option[String] = None,
  preparatorParamsJsonPath: Option[String] = None,
  algorithmsParamsJsonPath: Option[String] = None,
  servingParamsJsonPath: Option[String] = None,
  metricsParamsJsonPath: Option[String] = None,
  paramsPath: String = "params",
  engineInstanceId: Option[String] = None,
  mainClass: Option[String] = None,
  projectName: Option[String] = None,
  directoryName: Option[String] = None)

case class CommonArgs(
  sparkPassThrough: Seq[String] = Seq(),
  driverPassThrough: Seq[String] = Seq(),
  pioHome: Option[String] = None,
  sparkHome: Option[String] = None,
  engineId: Option[String] = None,
  engineVersion: Option[String] = None,
  engineFactory: Option[String] = None,
  engineParamsKey: Option[String] = None,
  variantJson: File = new File("engine.json"),
  manifestJson: File = new File("manifest.json"),
  stopAfterRead: Boolean = false,
  stopAfterPrepare: Boolean = false,
  skipSanityCheck: Boolean = false,
  verbose: Boolean = false,
  verbosity: Int = 0,
  debug: Boolean = false,
<<<<<<< HEAD
  json: Boolean = false)
=======
  sparkKryo: Boolean = false,
  logFile: String = "pio.log")
>>>>>>> 2474e9fa

case class BuildArgs(
  sbt: Option[File] = None,
  sbtExtra: Option[String] = None,
  sbtAssemblyPackageDependency: Boolean = true,
  sbtClean: Boolean = false,
  uberJar: Boolean = false)

case class AppArgs(
  id: Option[Int] = None,
  name: String = "",
  description: Option[String] = None)

case class AccessKeyArgs(
  accessKey: String = "",
  events: Seq[String] = Seq())

case class DeployArgs(
  ip: String = "localhost",
  port: Int = 8000,
  logUrl: Option[String] = None,
  logPrefix: Option[String] = None)

case class EventServerArgs(
  enabled: Boolean = false,
  ip: String = "localhost",
  port: Int = 7070)

case class DashboardArgs(
  ip: String = "localhost",
  port: Int = 9000)

case class UpgradeArgs(
  from: String = "0.0.0",
  to: String = "0.0.0",
  oldAppId: Int = 0,
  newAppId: Int = 0
)

object Console extends Logging {
  val distFilename = "DIST"
  def main(args: Array[String]): Unit = {
    val parser = new scopt.OptionParser[ConsoleArgs]("pio") {
      override def showUsageOnError = false
      head("PredictionIO Command Line Interface Console", BuildInfo.version)
      help("")
      note("Note that it is possible to supply pass-through arguments at\n" +
        "the end of the command by using a '--' separator, e.g.\n\n" +
        "pio train --params-path params -- --master spark://mycluster:7077\n" +
        "\nIn the example above, the '--master' argument will be passed to\n" +
        "underlying spark-submit command. Please refer to the usage section\n" +
        "for each command for more information.\n\n" +
        "The following options are common to all commands:\n")
      opt[String]("pio-home") action { (x, c) =>
        c.copy(common = c.common.copy(pioHome = Some(x)))
      } text("Root directory of a PredictionIO installation.\n" +
        "        Specify this if automatic discovery fail.")
      opt[String]("spark-home") action { (x, c) =>
        c.copy(common = c.common.copy(sparkHome = Some(x)))
      } text("Root directory of an Apache Spark installation.\n" +
        "        If not specified, will try to use the SPARK_HOME\n" +
        "        environmental variable. If this fails as well, default to\n" +
        "        current directory.")
      opt[String]("engine-id") abbr("ei") action { (x, c) =>
        c.copy(common = c.common.copy(engineId = Some(x)))
      } text("Specify an engine ID. Usually used by distributed deployment.")
      opt[String]("engine-version") abbr("ev") action { (x, c) =>
        c.copy(common = c.common.copy(engineVersion = Some(x)))
      } text("Specify an engine version. Usually used by distributed " +
        "deployment.")
      opt[File]("variant") abbr("v") action { (x, c) =>
        c.copy(common = c.common.copy(variantJson = x))
      } validate { x =>
        if (x.exists)
          success
        else
          failure(s"${x.getCanonicalPath} does not exist.")
      } text("Path to an engine variant JSON file. Default: engine.json")
      opt[File]("manifest") abbr("m") action { (x, c) =>
        c.copy(common = c.common.copy(manifestJson = x))
      } validate { x =>
        if (x.exists)
          success
        else
          failure(s"${x.getCanonicalPath} does not exist.")
      } text("Path to an engine manifest JSON file. Default: manifest.json")
      opt[File]("sbt") action { (x, c) =>
        c.copy(build = c.build.copy(sbt = Some(x)))
      } validate { x =>
        if (x.exists)
          success
        else
          failure(s"${x.getCanonicalPath} does not exist.")
      } text("Path to sbt. Default: sbt")
      opt[Unit]("verbose") action { (x, c) =>
        c.copy(common = c.common.copy(verbose = true))
      }
      opt[Unit]("debug") action { (x, c) =>
        c.copy(common = c.common.copy(debug = true))
      }
<<<<<<< HEAD
      opt[Unit]("json") action { (x, c) =>
        c.copy(common = c.common.copy(json = true))
=======
      opt[Unit]("spark-kryo") abbr("sk") action { (x, c) =>
        c.copy(common = c.common.copy(sparkKryo = true))
      }
      opt[String]("log-file") abbr("l") action { (x, c) =>
        c.copy(common = c.common.copy(logFile = x))
>>>>>>> 2474e9fa
      }
      note("")
      cmd("version").
        text("Displays the version of this command line console.").
        action { (_, c) =>
          c.copy(commands = c.commands :+ "version")
        }
      note("")
      cmd("help").action { (_, c) =>
        c.copy(commands = c.commands :+ "help")
      } children(
        arg[String]("<command>") optional()
          action { (x, c) =>
            c.copy(commands = c.commands :+ x)
          }
        )
      //note("")
      //cmd("instance").
      //  text("Creates a new engine instance in a subdirectory with the same " +
      //    "name as the engine's ID by default.").
      //  action { (_, c) =>
      //    c.copy(commands = c.commands :+ "instance")
      //  } children(
      //    arg[String]("<engine ID>") action { (x, c) =>
      //      c.copy(projectName = Some(x))
      //    } text("Engine ID."),
      //    opt[String]("directory-name") action { (x, c) =>
      //      c.copy(directoryName = Some(x))
      //    } text("Engine instance directory name.")
      //  )
      note("")
      cmd("build").
        text("Build an engine at the current directory.").
        action { (_, c) =>
          c.copy(commands = c.commands :+ "build")
        } children(
          opt[String]("sbt-extra") action { (x, c) =>
            c.copy(build = c.build.copy(sbtExtra = Some(x)))
          } text("Extra command to pass to SBT when it builds your engine."),
          opt[Unit]("clean") action { (x, c) =>
            c.copy(build = c.build.copy(sbtClean = true))
          } text("Clean build."),
          opt[Unit]("no-asm") action { (x, c) =>
            c.copy(build = c.build.copy(sbtAssemblyPackageDependency = false))
          } text("Skip building external dependencies assembly."),
          opt[Unit]("uber-jar") action { (x, c) =>
            c.copy(build = c.build.copy(uberJar = true))
          }
        )
      //note("")
      //cmd("register").
      //  text("Build and register an engine at the current directory.\n" +
      //    "If the engine at the current directory is a PredictionIO\n" +
      //    "built-in engine that is not part of PredictionIO's source tree,\n" +
      //    "the build step will be skipped.").
      //  action { (_, c) =>
      //    c.copy(commands = c.commands :+ "register")
      //  } children(
      //    opt[String]("sbt-extra") action { (x, c) =>
      //      c.copy(build = c.build.copy(sbtExtra = Some(x)))
      //    } text("Extra command to pass to SBT when it builds your engine."),
      //    opt[Unit]("clean") action { (x, c) =>
      //      c.copy(build = c.build.copy(sbtClean = true))
      //    } text("Clean build."),
      //    opt[Unit]("asm") action { (x, c) =>
      //      c.copy(build = c.build.copy(sbtAssemblyPackageDependency = true))
      //    } text("Build dependencies assembly.")
      //  )
      note("")
      cmd("unregister").
        text("Unregister an engine at the current directory.").
        action { (_, c) =>
          c.copy(commands = c.commands :+ "unregister")
        }
      note("")
      cmd("train").
        text("Kick off a training using an engine. This will produce an\n" +
          "engine instance. This command will pass all pass-through\n" +
          "arguments to its underlying spark-submit command.").
        action { (_, c) =>
          c.copy(commands = c.commands :+ "train")
        } children(
          opt[String]("batch") action { (x, c) =>
            c.copy(batch = x)
          } text("Batch label of the run."),
          opt[String]("params-path") action { (x, c) =>
            c.copy(paramsPath = x)
          } text("Directory to lookup parameters JSON files. Default: params"),
          opt[String]("datasource-params") abbr("dsp") action { (x, c) =>
            c.copy(dataSourceParamsJsonPath = Some(x))
          } text("Data source parameters JSON file. Will try to use\n" +
            "        datasource.json in the base path."),
          opt[String]("preparator-params") abbr("pp") action { (x, c) =>
            c.copy(preparatorParamsJsonPath = Some(x))
          } text("Preparator parameters JSON file. Will try to use\n" +
            "        preparator.json in the base path."),
          opt[String]("algorithms-params") abbr("ap") action { (x, c) =>
            c.copy(algorithmsParamsJsonPath = Some(x))
          } text("Algorithms parameters JSON file. Will try to use\n" +
            "        algorithms.json in the base path."),
          opt[String]("serving-params") abbr("sp") action { (x, c) =>
            c.copy(servingParamsJsonPath = Some(x))
          } text("Serving parameters JSON file. Will try to use\n" +
            "        serving.json in the base path."),
          opt[String]("metrics-params") abbr("mp") action { (x, c) =>
            c.copy(metricsParamsJsonPath = Some(x))
          } text("Metrics parameters JSON file. Will try to use\n" +
            "        metrics.json in the base path."),
          opt[Unit]("skip-sanity-check") abbr("ssc") action { (x, c) =>
            c.copy(common = c.common.copy(skipSanityCheck = true))
          },
          opt[Unit]("stop-after-read") abbr("sar") action { (x, c) =>
            c.copy(common = c.common.copy(stopAfterRead = true))
          },
          opt[Unit]("stop-after-prepare") abbr("sap") action { (x, c) =>
            c.copy(common = c.common.copy(stopAfterPrepare = true))
          },
          opt[Unit]("uber-jar") action { (x, c) =>
            c.copy(build = c.build.copy(uberJar = true))
          },
          opt[Int]("verbosity") action { (x, c) =>
            c.copy(common = c.common.copy(verbosity = x))
          },
          opt[String]("engine-factory") action { (x, c) =>
            c.copy(common = c.common.copy(engineFactory = Some(x)))
          },
          opt[String]("engine-params-key") action { (x, c) =>
            c.copy(common = c.common.copy(engineParamsKey = Some(x)))
          }
        )
      note("")
      cmd("eval").
        text("Kick off an evaluation using an engine. This will produce an\n" +
          "engine instance. This command will pass all pass-through\n" +
          "arguments to its underlying spark-submit command.").
        action { (_, c) =>
          c.copy(commands = c.commands :+ "eval")
        } children(
          opt[String]("batch") action { (x, c) =>
            c.copy(batch = x)
          } text("Batch label of the run."),
          opt[String]("params-path") action { (x, c) =>
            c.copy(paramsPath = x)
          } text("Directory to lookup parameters JSON files. Default: params"),
          opt[String]("metrics-class") required() action { (x, c) =>
            c.copy(metricsClass = Some(x))
          } text("Name of metrics class to run."),
          opt[String]("datasource-params") abbr("dsp") action { (x, c) =>
            c.copy(dataSourceParamsJsonPath = Some(x))
          } text("Data source parameters JSON file. Will try to use\n" +
            "        datasource.json in the base path."),
          opt[String]("preparator-params") abbr("pp") action { (x, c) =>
            c.copy(preparatorParamsJsonPath = Some(x))
          } text("Preparator parameters JSON file. Will try to use\n" +
            "        preparator.json in the base path."),
          opt[String]("algorithms-params") abbr("ap") action { (x, c) =>
            c.copy(algorithmsParamsJsonPath = Some(x))
          } text("Algorithms parameters JSON file. Will try to use\n" +
            "        algorithms.json in the base path."),
          opt[String]("serving-params") abbr("sp") action { (x, c) =>
            c.copy(servingParamsJsonPath = Some(x))
          } text("Serving parameters JSON file. Will try to use\n" +
            "        serving.json in the base path."),
          opt[String]("metrics-params") abbr("mp") action { (x, c) =>
            c.copy(metricsParamsJsonPath = Some(x))
          } text("Metrics parameters JSON file. Will try to use\n" +
            "        metrics.json in the base path.")
        )
      note("")
      cmd("deploy").
        text("Deploy an engine instance as a prediction server. This\n" +
          "command will pass all pass-through arguments to its underlying\n" +
          "spark-submit command.").
        action { (_, c) =>
          c.copy(commands = c.commands :+ "deploy")
        } children(
          opt[String]("batch") action { (x, c) =>
            c.copy(batch = x)
          } text("Batch label of the deployment."),
          opt[String]("engine-instance-id") action { (x, c) =>
            c.copy(engineInstanceId = Some(x))
          } text("Engine instance ID."),
          opt[String]("ip") action { (x, c) =>
            c.copy(deploy = c.deploy.copy(ip = x))
          } text("IP to bind to. Default: localhost"),
          opt[Int]("port") action { (x, c) =>
            c.copy(deploy = c.deploy.copy(port = x))
          } text("Port to bind to. Default: 8000"),
          opt[Unit]("feedback") action { (_, c) =>
            c.copy(eventServer = c.eventServer.copy(enabled = true))
          } text("Enable feedback loop to event server."),
          opt[String]("event-server-ip") action { (x, c) =>
            c.copy(eventServer = c.eventServer.copy(ip = x))
          } text("Event server IP. Default: localhost"),
          opt[Int]("event-server-port") action { (x, c) =>
            c.copy(eventServer = c.eventServer.copy(port = x))
          } text("Event server port. Default: 7070"),
          opt[String]("accesskey") action { (x, c) =>
            c.copy(accessKey = c.accessKey.copy(accessKey = x))
          } text("Access key of the App where feedback data will be stored."),
          opt[Unit]("uber-jar") action { (x, c) =>
            c.copy(build = c.build.copy(uberJar = true))
          },
          opt[String]("log-url") action { (x, c) =>
            c.copy(deploy = c.deploy.copy(logUrl = Some(x)))
          },
          opt[String]("log-prefix") action { (x, c) =>
            c.copy(deploy = c.deploy.copy(logPrefix = Some(x)))
          }
        )
      note("")
      cmd("undeploy").
        text("Undeploy an engine instance as a prediction server.").
        action { (_, c) =>
          c.copy(commands = c.commands :+ "undeploy")
        } children(
          opt[String]("ip") action { (x, c) =>
            c.copy(deploy = c.deploy.copy(ip = x))
          } text("IP to unbind from. Default: localhost"),
          opt[Int]("port") action { (x, c) =>
            c.copy(deploy = c.deploy.copy(port = x))
          } text("Port to unbind from. Default: 8000")
        )
      note("")
      cmd("dashboard").
        text("Launch a dashboard at the specific IP and port.").
        action { (_, c) =>
          c.copy(commands = c.commands :+ "dashboard")
        } children(
          opt[String]("ip") action { (x, c) =>
            c.copy(dashboard = c.dashboard.copy(ip = x))
          } text("IP to bind to. Default: localhost"),
          opt[Int]("port") action { (x, c) =>
            c.copy(dashboard = c.dashboard.copy(port = x))
          } text("Port to bind to. Default: 9000")
        )
      note("")
      cmd("eventserver").
        text("Launch an Event Server at the specific IP and port.").
        action { (_, c) =>
          c.copy(commands = c.commands :+ "eventserver")
        } children(
          opt[String]("ip") action { (x, c) =>
            c.copy(eventServer = c.eventServer.copy(ip = x))
          } text("IP to bind to. Default: localhost"),
          opt[Int]("port") action { (x, c) =>
            c.copy(eventServer = c.eventServer.copy(port = x))
          } text("Port to bind to. Default: 7070")
        )
      //note("")
      //cmd("compile").
      //  text("Compile a driver program.").
      //  action { (_, c) =>
      //    c.copy(commands = c.commands :+ "compile")
      //  } children(
      //    opt[String]("sbt-extra") action { (x, c) =>
      //      c.copy(build = c.build.copy(sbtExtra = Some(x)))
      //    } text("Extra command to pass to SBT when it builds your engine."),
      //    opt[Unit]("clean") action { (x, c) =>
      //      c.copy(build = c.build.copy(sbtClean = true))
      //    } text("Clean build."),
      //    opt[Unit]("asm") action { (x, c) =>
      //      c.copy(build = c.build.copy(sbtAssemblyPackageDependency = true))
      //    } text("Build dependencies assembly.")
      //  )
      note("")
      cmd("run").
        text("Launch a driver program. This command will pass all\n" +
          "pass-through arguments to its underlying spark-submit command.\n" +
          "In addition, it also supports a second level of pass-through\n" +
          "arguments to the driver program, e.g.\n" +
          "pio run -- --master spark://localhost:7077 -- --driver-arg foo").
        action { (_, c) =>
          c.copy(commands = c.commands :+ "run")
        } children(
          arg[String]("<main class>") action { (x, c) =>
            c.copy(mainClass = Some(x))
          } text("Main class name of the driver program."),
          opt[String]("sbt-extra") action { (x, c) =>
            c.copy(build = c.build.copy(sbtExtra = Some(x)))
          } text("Extra command to pass to SBT when it builds your engine."),
          opt[Unit]("clean") action { (x, c) =>
            c.copy(build = c.build.copy(sbtClean = true))
          } text("Clean build."),
          opt[Unit]("no-asm") action { (x, c) =>
            c.copy(build = c.build.copy(sbtAssemblyPackageDependency = false))
          } text("Skip building external dependencies assembly.")
        )
      note("")
      cmd("status").
        text("Displays status information about the PredictionIO system.").
        action { (_, c) =>
          c.copy(commands = c.commands :+ "status")
        }
      note("")
      cmd("upgrade").
        text("Upgrade tool").
        action { (_, c) =>
          c.copy(commands = c.commands :+ "upgrade")
        } children(
          arg[String]("<from version>") action { (x, c) =>
            c.copy(upgrade = c.upgrade.copy(from = x))
          } text("The version upgraded from."),
          arg[String]("<to version>") action { (x, c) =>
            c.copy(upgrade = c.upgrade.copy(to = x))
          } text("The version upgraded to."),
          arg[Int]("<old App ID>") action { (x, c) =>
            c.copy(upgrade = c.upgrade.copy(oldAppId = x))
          } text("Old App ID."),
          arg[Int]("<new App ID>") action { (x, c) =>
            c.copy(upgrade = c.upgrade.copy(newAppId = x))
          } text("New App ID.")
        )
      //note("")
      //cmd("dist").
      //  text("Build an engine at the current directory and create a \n" +
      //    "distributable package.\n" +
      //    "If the engine at the current directory is a PredictionIO\n" +
      //    "built-in engine that is not part of PredictionIO's source tree,\n" +
      //    "the build step will be skipped.").
      //  action { (_, c) =>
      //    c.copy(commands = c.commands :+ "dist")
      //  } children(
      //    opt[String]("sbt-extra") action { (x, c) =>
      //      c.copy(build = c.build.copy(sbtExtra = Some(x)))
      //    } text("Extra command to pass to SBT when it builds your engine."),
      //    opt[Unit]("clean") action { (x, c) =>
      //      c.copy(build = c.build.copy(sbtClean = true))
      //    } text("Clean build."),
      //    opt[Unit]("asm") action { (x, c) =>
      //      c.copy(build = c.build.copy(sbtAssemblyPackageDependency = true))
      //    } text("Build dependencies assembly.")
      //  )
      note("")
      cmd("app").
        text("Manage apps.\n").
        action { (_, c) =>
          c.copy(commands = c.commands :+ "app")
        } children(
          cmd("new").
            text("Create a new app key to app ID mapping.").
            action { (_, c) =>
              c.copy(commands = c.commands :+ "new")
            } children(
              opt[Int]("id") action { (x, c) =>
                c.copy(app = c.app.copy(id = Some(x)))
              } text("Specify this if you already have data under an app ID."),
              opt[String]("description") action { (x, c) =>
                c.copy(app = c.app.copy(description = Some(x)))
              } text("Specify this if you already have data under an app ID."),
              arg[String]("<name>") action { (x, c) =>
                c.copy(app = c.app.copy(name = x))
              } text("App name.")
            ),
          note(""),
          cmd("list").
            text("List all apps.").
            action { (_, c) =>
              c.copy(commands = c.commands :+ "list")
            },
          note(""),
          cmd("delete").
            text("Delete an app.").
            action { (_, c) =>
              c.copy(commands = c.commands :+ "delete")
            } children(
              arg[String]("<name>") action { (x, c) =>
                c.copy(app = c.app.copy(name = x))
              } text("Name of the app to be deleted.")
            ),
          note(""),
          cmd("data-delete").
            text("Delete data of an app").
            action { (_, c) =>
              c.copy(commands = c.commands :+ "data-delete")
            } children(
              arg[String]("<name>") action { (x, c) =>
                c.copy(app = c.app.copy(name = x))
              } text("Name of the app whose data to be deleted.")
            )
        )
      note("")
      cmd("accesskey").
        text("Manage app access keys.\n").
        action { (_, c) =>
          c.copy(commands = c.commands :+ "accesskey")
        } children(
          cmd("new").
            text("Add allowed event(s) to an access key.").
            action { (_, c) =>
              c.copy(commands = c.commands :+ "new")
            } children(
              arg[String]("<app name>") action { (x, c) =>
                c.copy(app = c.app.copy(name = x))
              } text("App to be associated with the new access key."),
              arg[String]("[<event1> <event2> ...]") unbounded() optional()
                action { (x, c) =>
                  c.copy(accessKey = c.accessKey.copy(
                    events = c.accessKey.events :+ x))
                } text("Allowed event name(s) to be added to the access key.")
            ),
          cmd("list").
            text("List all access keys of an app.").
            action { (_, c) =>
              c.copy(commands = c.commands :+ "list")
            } children(
              arg[String]("<app name>") optional() action { (x, c) =>
                c.copy(app = c.app.copy(name = x))
              } text("App name.")
            ),
          note(""),
          cmd("delete").
            text("Delete an access key.").
            action { (_, c) =>
              c.copy(commands = c.commands :+ "delete")
            } children(
              arg[String]("<access key>") action { (x, c) =>
                c.copy(accessKey = c.accessKey.copy(accessKey = x))
              } text("The access key to be deleted.")
            )
        )
      cmd("template").
        action { (_, c) =>
          c.copy(commands = c.commands :+ "template")
        } children(
          cmd("get").
            action { (_, c) =>
              c.copy(commands = c.commands :+ "get")
            } children(
              arg[String]("<template ID>") required() action { (x, c) =>
                c.copy(template = c.template.copy(repository = x))
              },
              arg[String]("<new engine directory>") action { (x, c) =>
                c.copy(template = c.template.copy(directory = x))
              },
              opt[String]("name") action { (x, c) =>
                c.copy(template = c.template.copy(name = Some(x)))
              },
              opt[String]("package") action { (x, c) =>
                c.copy(template = c.template.copy(packageName = Some(x)))
              },
              opt[String]("email") action { (x, c) =>
                c.copy(template = c.template.copy(email = Some(x)))
              },
              opt[String]("index-url") action { (x, c) =>
                c.copy(template = c.template.copy(indexUrl = x))
              }
            ),
          cmd("list").
            action { (_, c) =>
              c.copy(commands = c.commands :+ "list")
            }
        )
    }

    val separatorIndex = args.indexWhere(_ == "--")
    val (consoleArgs, theRest) =
      if (separatorIndex == -1)
        (args, Array[String]())
      else
        args.splitAt(separatorIndex)
    val allPassThroughArgs = theRest.drop(1)
    val secondSepIdx = allPassThroughArgs.indexWhere(_ == "--")
    val (sparkPassThroughArgs, driverPassThroughArgs) =
      if (secondSepIdx == -1)
        (allPassThroughArgs, Array[String]())
      else {
        val t = allPassThroughArgs.splitAt(secondSepIdx)
        (t._1, t._2.drop(1))
      }

    parser.parse(consoleArgs, ConsoleArgs()) map { pca =>
      val ca = pca.copy(common = pca.common.copy(
        sparkPassThrough = sparkPassThroughArgs,
        driverPassThrough = driverPassThroughArgs))
      WorkflowUtils.setupLogging(
        ca.common.verbose,
        ca.common.debug,
        "console",
        Some(ca.common.logFile))
      val rv: Int = ca.commands match {
        case Seq("") =>
          System.err.println(help())
          1
        case Seq("version") =>
          version(ca)
          0
        case Seq("build") =>
          regenerateManifestJson(ca.common.manifestJson)
          build(ca)
        case Seq("register") =>
          register(ca)
          0
        case Seq("unregister") =>
          unregister(ca)
          0
        case Seq("train") =>
          regenerateManifestJson(ca.common.manifestJson)
          train(ca)
        case Seq("eval") =>
          regenerateManifestJson(ca.common.manifestJson)
          train(ca)
        case Seq("deploy") =>
          deploy(ca)
        case Seq("undeploy") =>
          undeploy(ca)
        case Seq("dashboard") =>
          dashboard(ca)
          0
        case Seq("eventserver") =>
          eventserver(ca)
          0
        case Seq("compile") =>
          generateManifestJson(ca.common.manifestJson)
          compile(ca)
          0
        case Seq("run") =>
          generateManifestJson(ca.common.manifestJson)
          run(ca)
        case Seq("dist") =>
          dist(ca)
          0
        case Seq("status") =>
          status(ca)
        case Seq("upgrade") =>
          upgrade(ca)
          0
        case Seq("app", "new") =>
          appNew(ca)
        case Seq("app", "list") =>
          appList(ca)
        case Seq("app", "delete") =>
          appDelete(ca)
        case Seq("app", "data-delete") =>
          appDataDelete(ca)
        case Seq("accesskey", "new") =>
          accessKeyNew(ca)
        case Seq("accesskey", "list") =>
          accessKeyList(ca)
        case Seq("accesskey", "delete") =>
          accessKeyDelete(ca)
        case Seq("template", "get") =>
          console.Template.get(ca)
        case Seq("template", "list") =>
          console.Template.list(ca)
        case _ =>
          System.err.println(help(ca.commands))
          1
      }
      sys.exit(rv)
    } getOrElse {
      val command = args.toSeq.filterNot(_.startsWith("--")).head
      System.err.println(help(Seq(command)))
      sys.exit(1)
    }
  }

  def help(commands: Seq[String] = Seq()) = {
    if (commands.isEmpty) {
      mainHelp
    } else {
      val stripped =
        (if (commands.head == "help") commands.drop(1) else commands).
          mkString("-")
      helpText.getOrElse(stripped, s"Help is unavailable for ${stripped}.")
    }
  }

  val mainHelp = console.txt.main().toString

  val helpText = Map(
    "" -> mainHelp,
    "status" -> console.txt.status().toString,
    "upgrade" -> console.txt.upgrade().toString,
    "version" -> console.txt.version().toString,
    "template" -> console.txt.template().toString,
    "build" -> console.txt.build().toString,
    "train" -> console.txt.train().toString,
    "deploy" -> console.txt.deploy().toString,
    "eventserver" -> console.txt.eventserver().toString,
    "app" -> console.txt.app().toString,
    "accesskey" -> console.txt.accesskey().toString,
    "run" -> console.txt.run().toString,
    "eval" -> console.txt.eval().toString,
    "dashboard" -> console.txt.dashboard().toString)

  def createProject(ca: ConsoleArgs): Unit = {
    val scalaEngineTemplate = Map(
      "build.sbt" -> templates.scala.txt.buildSbt(
        ca.projectName.get,
        BuildInfo.version,
        BuildInfo.sparkVersion),
      "engine.json" -> templates.scala.txt.engineJson(
        ca.projectName.get,
        "myorg.MyEngineFactory"),
      "manifest.json" -> templates.scala.txt.manifestJson(
        ca.projectName.get,
        "0.0.1-SNAPSHOT",
        ca.projectName.get),
      joinFile(Seq("project", "assembly.sbt")) ->
        templates.scala.project.txt.assemblySbt(),
      joinFile(Seq("src", "main", "scala", "Engine.scala")) ->
        templates.scala.src.main.scala.txt.engine())

    val template = ca.projectName.get match {
      case _ =>
        info(s"Creating Scala engine project ${ca.projectName.get}")
        scalaEngineTemplate
    }

    writeTemplate(template, ca.projectName.get)

    info(s"Engine project created in subdirectory ${ca.projectName.get}.")
  }

  /*
  def createInstance(ca: ConsoleArgs): Unit = {
    val targetDir = ca.directoryName.getOrElse(ca.projectName.get)
    val engineId = ca.projectName.getOrElse("")

    val templateOpt = BuiltInEngine.idInstanceMap.get(engineId)

    if (templateOpt.isEmpty) {
      val engineIdList = BuiltInEngine.instances
        .zipWithIndex
        .map { case(eit, idx) => s"  ${eit.engineId}" }
        .mkString("\n")
      error(s"${engineId} is not a built-in engine. \n" +
        s"Below are built-in engines: \n$engineIdList\n" +
        s"Aborting.")
      sys.exit(1)
    }

    writeTemplate(templateOpt.get.template, targetDir)

    info(s"Engine instance created in subdirectory ${targetDir}.")
  }
  */

  private def writeTemplate(template: Map[String, Any], targetDir: String) = {
    try {
      template map { ft =>
        FileUtils.writeStringToFile(
          new File(targetDir, ft._1),
          ft._2.toString,
          "ISO-8859-1")
      }
    } catch {
      case e: java.io.IOException =>
        error(s"Error occurred while generating template: ${e.getMessage}")
        error("Aborting.")
        sys.exit(1)
    }
  }

  def version(ca: ConsoleArgs): Unit = println(BuildInfo.version)

  def build(ca: ConsoleArgs): Int = {
    compile(ca)
    info("Looking for an engine...")
    val jarFiles = jarFilesForScala
    if (jarFiles.size == 0) {
      error("No engine found. Your build might have failed. Aborting.")
      return 1
    }
    jarFiles foreach { f => info(s"Found ${f.getName}")}
    val copyLocal = if (sys.env.contains("HADOOP_CONF_DIR")) {
      info("HADOOP_CONF_DIR is set. Assuming HDFS is available.")
      true
    } else {
      info("HADOOP_CONF_DIR is not set. Assuming HDFS is unavailable.")
      false
    }
    val finalJarFiles = if (sys.env.contains("HADOOP_CONF_DIR") && !ca.build.uberJar) {
      info("Also copying PredictionIO core assembly.")
      jarFiles :+ coreAssembly(ca.common.pioHome.get)
    } else
      jarFiles
    RegisterEngine.registerEngine(
      ca.common.manifestJson,
      finalJarFiles,
      copyLocal)
    info("Your engine is ready for training.")
    0
  }

  def register(ca: ConsoleArgs): Unit = {
    if (builtinEngineDir ||
      !RegisterEngine.builtinEngine(ca.common.manifestJson)) {
      if (!distEngineDir) compile(ca)
      info("Locating files to be registered.")
      val jarFiles = jarFilesForScala
      if (jarFiles.size == 0) {
        error("No files can be found for registration. Aborting.")
        sys.exit(1)
      }
      jarFiles foreach { f => info(s"Found ${f.getName}")}
      RegisterEngine.registerEngine(ca.common.manifestJson, jarFiles)
    } else {
      info("Registering a built-in engine.")
      RegisterEngine.registerEngine(
        ca.common.manifestJson,
        builtinEngines(ca.common.pioHome.get))
    }
  }

  def unregister(ca: ConsoleArgs): Unit = {
    RegisterEngine.unregisterEngine(ca.common.manifestJson)
  }

  def train(ca: ConsoleArgs): Int = {
    withRegisteredManifest(
      ca.common.manifestJson,
      ca.common.engineId,
      ca.common.engineVersion) { em =>
      if (ca.build.uberJar) {
        val uniqueJars =
          em.files.map(_.split(Path.SEPARATOR_CHAR).last).groupBy(identity).keys
        if (uniqueJars.size > 1) {
          error("Uber JAR mode cannot be turned on when current build produced " +
            "more than 1 engine JAR files. Aborting.")
          return 1
        }
      }
      RunWorkflow.runWorkflow(
        ca,
        coreAssembly(ca.common.pioHome.get),
        em,
        ca.common.variantJson)
    }
  }

  def deploy(ca: ConsoleArgs): Int = {
    withRegisteredManifest(
      ca.common.manifestJson,
      ca.common.engineId,
      ca.common.engineVersion) { em =>
      val variantJson = parse(Source.fromFile(ca.common.variantJson).mkString)
      val variantId = variantJson \ "id" match {
        case JString(s) => s
        case _ =>
          error("Unable to read engine variant ID from " +
            s"${ca.common.variantJson.getCanonicalPath}. Aborting.")
          return 1
      }
      val engineInstances = Storage.getMetaDataEngineInstances
      val engineInstance = ca.engineInstanceId map { eid =>
        engineInstances.get(eid)
      } getOrElse {
        engineInstances.getLatestCompleted(em.id, em.version, variantId)
      }
      engineInstance map { r =>
        //undeploy(ca)
        RunServer.runServer(
          ca,
          coreAssembly(ca.common.pioHome.get),
          em,
          r.id)
      } getOrElse {
        ca.engineInstanceId map { eid =>
          error(
            s"Invalid engine instance ID ${ca.engineInstanceId}. Aborting.")
        } getOrElse {
          error(
            s"No valid engine instance found for engine ${em.id} " +
              s"${em.version}.\nTry running 'train' before 'deploy'. Aborting.")
        }
        1
      }
    }
  }

  def dashboard(ca: ConsoleArgs): Unit = {
    info(s"Creating dashboard at ${ca.dashboard.ip}:${ca.dashboard.port}")
    Dashboard.createDashboard(DashboardConfig(
      ip = ca.dashboard.ip,
      port = ca.dashboard.port))
  }

  def eventserver(ca: ConsoleArgs): Unit = {
    info(
      s"Creating Event Server at ${ca.eventServer.ip}:${ca.eventServer.port}")
    EventServer.createEventServer(EventServerConfig(
      ip = ca.eventServer.ip,
      port = ca.eventServer.port))
  }

  def undeploy(ca: ConsoleArgs): Int = {
    val serverUrl = s"http://${ca.deploy.ip}:${ca.deploy.port}"
    info(
      s"Undeploying any existing engine instance at ${serverUrl}")
    try {
      val code = Http(s"${serverUrl}/stop").asString.code
      code match {
        case 200 => 0
        case 404 =>
          error(s"Another process is using ${serverUrl}. Unable to undeploy.")
          1
        case _ =>
          error(s"Another process is using ${serverUrl}, or an existing " +
            s"engine server is not responding properly (HTTP ${code}). " +
            "Unable to undeploy.")
            1
      }
    } catch {
      case e: java.net.ConnectException =>
        warn(s"Nothing at ${serverUrl}")
        0
      case _: Throwable =>
        error("Another process might be occupying " +
          s"${ca.deploy.ip}:${ca.deploy.port}. Unable to undeploy.")
        1
    }
  }

  def compile(ca: ConsoleArgs): Unit = {
    if (!new File(ca.common.pioHome.get + File.separator + "RELEASE").exists) {
      info("Development tree detected. Building built-in engines.")

      val sbt = detectSbt(ca)
      info(s"Using command '${sbt}' at ${ca.common.pioHome.get} to build.")
      info("If the path above is incorrect, this process will fail.")

      val asm =
        if (ca.build.sbtAssemblyPackageDependency)
          " engines/assemblyPackageDependency"
        else
          ""
      val clean =
        if (ca.build.sbtClean)
          " engines/clean"
        else
          ""
      val cmd = Process(
        s"${sbt}${clean} engines/publishLocal${asm}",
        new File(ca.common.pioHome.get))
      info(s"Going to run: ${cmd}")
      try {
        val r =
          if (ca.common.verbose || ca.common.debug)
            cmd.!(ProcessLogger(line => info(line), line => error(line)))
          else
            cmd.!(ProcessLogger(
              line => outputSbtError(line),
              line => outputSbtError(line)))
        if (r != 0) {
          error(s"Return code of previous step is ${r}. Aborting.")
          sys.exit(1)
        }
        info("Build finished successfully.")
      } catch {
        case e: java.io.IOException =>
          error(s"${e.getMessage}")
          sys.exit(1)
      }
    }

    if (builtinEngineDir) {
      info("Current working directory is a PredictionIO built-in engines " +
        "project. Skipping redundant packaging step.")
    } else {
      val sbt = detectSbt(ca)
      info(s"Using command '${sbt}' at the current working directory to build.")
      info("If the path above is incorrect, this process will fail.")
      val asm =
        if (ca.build.sbtAssemblyPackageDependency)
          " assemblyPackageDependency"
        else
          ""
      val clean = if (ca.build.sbtClean) " clean" else ""
      val buildCmd = s"${sbt} ${ca.build.sbtExtra.getOrElse("")}${clean} " +
        (if (ca.build.uberJar) "assembly" else s"package${asm}")
      val core = new File(s"pio-assembly-${BuildInfo.version}.jar")
      if (ca.build.uberJar) {
        info(s"Uber JAR enabled. Putting ${core.getName} in lib.")
        val dst = new File("lib")
        dst.mkdir()
        FileUtils.copyFileToDirectory(
          coreAssembly(ca.common.pioHome.get),
          dst,
          true)
      } else {
        info(s"Uber JAR disabled. Making sure lib/${core.getName} is absent.")
        new File("lib", core.getName).delete()
      }
      info(s"Going to run: ${buildCmd}")
      try {
        val r =
          if (ca.common.verbose || ca.common.debug)
          buildCmd.!(ProcessLogger(line => info(line), line => error(line)))
          else
          buildCmd.!(ProcessLogger(
            line => outputSbtError(line),
            line => outputSbtError(line)))
        if (r != 0) {
          error(s"Return code of previous step is ${r}. Aborting.")
          sys.exit(1)
        }
        info("Build finished successfully.")
      } catch {
        case e: java.io.IOException =>
          error(s"${e.getMessage}")
          sys.exit(1)
      }
    }
  }

  private def outputSbtError(line: String): Unit = {
    """\[.*error.*\]""".r findFirstIn line foreach { _ => error(line) }
  }

  def run(ca: ConsoleArgs): Int = {
    compile(ca)

    val extraFiles = WorkflowUtils.thirdPartyConfFiles

    val jarFiles = jarFilesForScala
    jarFiles foreach { f => info(s"Found JAR: ${f.getName}") }
    val allJarFiles = (jarFiles ++
      builtinEngines(ca.common.pioHome.get)).map(_.getCanonicalPath)
    val cmd = s"${getSparkHome(ca.common.sparkHome)}/bin/spark-submit --jars " +
      s"${allJarFiles.mkString(",")} " + (if (extraFiles.size > 0)
        s"--files ${extraFiles.mkString(",")} " else "") +
      "--class " +
      s"${ca.mainClass.get} ${ca.common.sparkPassThrough.mkString(" ")} " +
      coreAssembly(ca.common.pioHome.get) + " " +
      ca.common.driverPassThrough.mkString(" ")
    val proc = Process(
      cmd,
      None,
      "SPARK_YARN_USER_ENV" -> sys.env.filter(kv => kv._1.startsWith("PIO_")).
        map(kv => s"${kv._1}=${kv._2}").mkString(","))
    info(s"Submission command: ${cmd}")
    val r = proc.!
    if (r != 0) {
      error(s"Return code of previous step is ${r}. Aborting.")
      return 1
    }
    r
  }

  def dist(ca: ConsoleArgs): Unit = {
    if (builtinEngineDir ||
      !RegisterEngine.builtinEngine(ca.common.manifestJson)) {
      compile(ca)
    }
    info("Locating files to be distributed.")
    val jarFiles = jarFilesForScala
    if (jarFiles.size == 0) {
      error("No files can be found for distribution. Aborting.")
      sys.exit(1)
    }
    val distDir = new File("dist")
    val libDir = new File(distDir, "lib")
    libDir.mkdirs
    jarFiles foreach { f =>
      info(s"Found ${f.getName}")
      FileUtils.copyFile(f, new File(libDir, f.getName))
    }
    val variantJson = "engine.json"
    FileUtils.copyFile(new File(variantJson), new File(distDir, variantJson))
    val paramsDir = new File("params")
    if (paramsDir.exists)
      FileUtils.copyDirectory(paramsDir, new File(distDir, paramsDir.getName))
    Files.createFile(distDir.toPath.resolve(distFilename))
    info(s"Successfully created distributable at: ${distDir.getCanonicalPath}")
  }

  def appNew(ca: ConsoleArgs): Int = {
    val apps = Storage.getMetaDataApps
    apps.getByName(ca.app.name) map { app =>
      error(s"App ${ca.app.name} already exists. Aborting.")
      1
    } getOrElse {
      ca.app.id.map { id =>
        apps.get(id) map { app =>
          error(
            s"App ID ${id} already exists and maps to the app '${app.name}'. " +
            "Aborting.")
          return 1
        }
      }
      val appid = apps.insert(App(
        id = ca.app.id.getOrElse(0),
        name = ca.app.name,
        description = ca.app.description))
      appid map { id =>
        val events = Storage.getLEvents()
        val dbInit = events.init(id)
        val r = if (dbInit) {
          info(s"Initialized Event Store for this app ID: ${id}.")
          val accessKeys = Storage.getMetaDataAccessKeys
          val accessKey = accessKeys.insert(AccessKey(
            key = "",
            appid = id,
            events = Seq()))
          accessKey map { k =>
            info("Created new app:")
            info(s"      Name: ${ca.app.name}")
            info(s"        ID: ${id}")
            info(s"Access Key: ${k}")
            0
          } getOrElse {
            error(s"Unable to create new access key.")
            1
          }
        } else {
          error(s"Unable to initialize Event Store for this app ID: ${id}.")
          1
        }
        events.close()
        r
      } getOrElse {
        error(s"Unable to create new app.")
        1
      }
    }
  }

  def appList(ca: ConsoleArgs): Int = {
    val apps = Storage.getMetaDataApps.getAll().sortBy(_.name)
    val accessKeys = Storage.getMetaDataAccessKeys
    val title = "Name"
    val ak = "Access Key"
    info(f"$title%20s |   ID | $ak%64s | Allowed Event(s)")
    apps foreach { app =>
      val keys = accessKeys.getByAppid(app.id)
      keys foreach { k =>
        val events =
          if (k.events.size > 0) k.events.sorted.mkString(",") else "(all)"
        info(f"${app.name}%20s | ${app.id}%4d | ${k.key}%s | ${events}%s")
      }
    }
    info(s"Finished listing ${apps.size} app(s).")
    0
  }

  def appDelete(ca: ConsoleArgs): Int = {
    val apps = Storage.getMetaDataApps
    apps.getByName(ca.app.name) map { app =>
      info(s"The following app will be deleted. Are you sure?")
      info(s"    App Name: ${app.name}")
      info(s"      App ID: ${app.id}")
      info(s" Description: ${app.description}")
      val choice = readLine("Enter 'YES' to proceed: ")
      choice match {
        case "YES" => {
          val events = Storage.getLEvents()
          val r = if (events.remove(app.id)) {
            info(s"Removed Event Store for this app ID: ${app.id}")
            if (Storage.getMetaDataApps.delete(app.id)) {
              info(s"Deleted app ${app.name}.")
              0
            } else {
              error(s"Error deleting app ${app.name}.")
              1
            }
          } else {
            error(s"Error removing Event Store for this app.")
            1
          }
          events.close()
          info("Done.")
          r
        }
        case _ =>
          info("Aborted.")
          0
      }
    } getOrElse {
      error(s"App ${ca.app.name} does not exist. Aborting.")
      1
    }
  }

  def appDataDelete(ca: ConsoleArgs): Int = {
    val apps = Storage.getMetaDataApps
    apps.getByName(ca.app.name) map { app =>
      info(s"The data of the following app will be deleted. Are you sure?")
      info(s"    App Name: ${app.name}")
      info(s"      App ID: ${app.id}")
      info(s" Description: ${app.description}")
      val choice = readLine("Enter 'YES' to proceed: ")
      choice match {
        case "YES" => {
          val events = Storage.getLEvents()
          // remove table
          val r1 = if (events.remove(app.id)) {
            info(s"Removed Event Store for this app ID: ${app.id}")
            0
          } else {
            error(s"Error removing Event Store for this app.")
            1
          }
          // re-create table
          val dbInit = events.init(app.id)
          val r2 = if (dbInit) {
            info(s"Initialized Event Store for this app ID: ${app.id}.")
            0
          } else {
            error(s"Unable to initialize Event Store for this appId:" +
              s" ${app.id}.")
            1
          }
          events.close()
          info("Done.")
          r1 + r2
        }
        case _ =>
          info("Aborted.")
          0
      }
    } getOrElse {
      error(s"App ${ca.app.name} does not exist. Aborting.")
      1
    }
  }

  def accessKeyNew(ca: ConsoleArgs): Int = {
    val apps = Storage.getMetaDataApps
    apps.getByName(ca.app.name) map { app =>
      val accessKeys = Storage.getMetaDataAccessKeys
      val accessKey = accessKeys.insert(AccessKey(
        key = "",
        appid = app.id,
        events = ca.accessKey.events))
      accessKey map { k =>
        info(s"Created new access key: ${k}")
        0
      } getOrElse {
        error(s"Unable to create new access key.")
        1
      }
    } getOrElse {
      error(s"App ${ca.app.name} does not exist. Aborting.")
      1
    }
  }

  def accessKeyList(ca: ConsoleArgs): Int = {
    val keys =
      if (ca.app.name == "")
        Storage.getMetaDataAccessKeys.getAll
      else {
        val apps = Storage.getMetaDataApps
        apps.getByName(ca.app.name) map { app =>
          Storage.getMetaDataAccessKeys.getByAppid(app.id)
        } getOrElse {
          error(s"App ${ca.app.name} does not exist. Aborting.")
          return 1
        }
      }
    val title = "Access Key(s)"
    info(f"$title%64s | App ID | Allowed Event(s)")
    keys.sortBy(k => k.appid) foreach { k =>
      val events =
        if (k.events.size > 0) k.events.sorted.mkString(",") else "(all)"
      info(f"${k.key}%s | ${k.appid}%6d | ${events}%s")
    }
    info(s"Finished listing ${keys.size} access key(s).")
    0
  }

  def accessKeyDelete(ca: ConsoleArgs): Int = {
    if (Storage.getMetaDataAccessKeys.delete(ca.accessKey.accessKey)) {
      info(s"Deleted access key ${ca.accessKey.accessKey}.")
      0
    } else {
      error(s"Error deleting access key ${ca.accessKey.accessKey}.")
      1
    }
  }

  def status(ca: ConsoleArgs): Int = {
    val pioErrors = collection.mutable.ListBuffer[String]()
    val pio = collection.mutable.Map[String, Any]("errors" -> pioErrors)
    val sparkErrors = collection.mutable.ListBuffer[String]()
    val spark = collection.mutable.Map[String, Any]("errors" -> sparkErrors)
    val storageErrors = collection.mutable.ListBuffer[String]()
    val storage = collection.mutable.Map[String, Any]("errors" -> storageErrors)
    val jsonOutput = collection.mutable.Map[String, Any](
      "event" -> "client:status",
      "action" -> "set",
      "version" -> BuildInfo.version,
      "data" -> Map("services" -> Map(
        "pio" -> pio,
        "spark" -> spark,
        "storage" -> storage)))
    if (!ca.common.json) println("PredictionIO")
    ca.common.pioHome map { pioHome =>
      if (ca.common.json) {
        pio += ("home" -> pioHome, "version" -> BuildInfo.version)
      } else {
        println(s"  Installed at: ${pioHome}")
        println(s"  Version: ${BuildInfo.version}")
      }
    } getOrElse {
      if (ca.common.json) {
        pioErrors += "Unable to locate PredictionIO installation."
      } else {
        println("Unable to locate PredictionIO installation. Aborting.")
        return 1
      }
    }
    if (!ca.common.json) println("")
    val sparkHome = getSparkHome(ca.common.sparkHome)
    if (new File(s"${sparkHome}/bin/spark-submit").exists) {
      if (ca.common.json) {
        spark += ("home" -> sparkHome)
      } else {
        println(s"Apache Spark")
        println(s"  Installed at: ${sparkHome}")
      }
      val sparkMinVersion = "1.2.0"
      val sparkReleaseFile = new File(s"${sparkHome}/RELEASE")
      if (sparkReleaseFile.exists) {
        val sparkReleaseStrings =
          Source.fromFile(sparkReleaseFile).mkString.split(' ')
        val sparkReleaseVersion = sparkReleaseStrings(1)
        val parsedMinVersion = Version.apply(sparkMinVersion)
        val parsedCurrentVersion = Version.apply(sparkReleaseVersion)
        if (parsedCurrentVersion >= parsedMinVersion) {
          if (ca.common.json) {
            spark += ("version" -> sparkReleaseVersion)
          } else {
            println(s"  Version: ${sparkReleaseVersion} (meets minimum " +
              s"requirement of ${sparkMinVersion})")
          }
        } else {
          if (ca.common.json) {
            sparkErrors += s"${sparkReleaseVersion} does not meet " +
              "minimum requirement."
          } else {
            println("  Version: ${sparkReleaseVersion}")
            println("Apache Spark version does not meet minimum requirement. " +
              "Aborting.")
          }
        }
      } else {
<<<<<<< HEAD
        if (ca.common.json) {
          sparkErrors += "Version information cannot be found. If " +
            "you are using a developmental tree, please make sure you are " +
            "using a version of at least ${sparkMinVersion}."
        } else {
          println("  Version information cannot be found.")
          println("  If you are using a developmental tree, please make sure")
          println("  you are using a version of at least ${sparkMinVersion}.")
        }
=======
        println("  Version information cannot be found.")
        println("  If you are using a developmental tree, please make sure")
        println(s"  you are using a version of at least ${sparkMinVersion}.")
>>>>>>> 2474e9fa
      }
    } else {
      if (ca.common.json) {
        sparkErrors += "Unable to locate a proper Apache Spark " +
          "installation."
      } else {
        println("Unable to locate a proper Apache Spark installation. Aborting.")
        return 1
      }
    }
    if (!ca.common.json) {
      println("")
      println("Storage Backend Connections")
    }
    try {
      Storage.verifyAllDataObjects(!ca.common.json)
    } catch {
      case e: Throwable =>
        if (ca.common.json) {
          val c = Option(e.getCause()).map(x => x).getOrElse(e)
          val errorOrigin = c.getStackTrace()(0)
          storageErrors += "Unable to connect to all storage backend(s) " +
            s"successfully: ${errorOrigin.getClassName}: " +
            c.getMessage()
        } else {
          if (ca.common.verbose || Option(e.getCause()) == None) {
            e.printStackTrace
          } else {
            println(e.getCause().getStackTrace()(0).getClassName + ": " +
              e.getCause().getMessage())
          }
          println("")
          println("Unable to connect to all storage backend(s) successfully. " +
            "Please refer to error message(s) above. Aborting.")
          return 1
        }
    }
    if (ca.common.json) {
      pio("success") = (if (pioErrors.size > 0) false else true)
      spark("success") = (if (sparkErrors.size > 0) false else true)
      storage("success") = (if (storageErrors.size > 0) false else true)
      implicit val formats = Utils.json4sDefaultFormats
      println(write(jsonOutput))
      pioErrors.size + sparkErrors.size + storageErrors.size
    } else {
      println("")
      println("(sleeping 5 seconds for all messages to show up...)")
      Thread.sleep(5000)
      println("Your system is all ready to go.")
      0
    }
  }

  def upgrade(ca: ConsoleArgs): Unit = {
    (ca.upgrade.from, ca.upgrade.to) match {
      case ("0.8.2", "0.8.3") => {
        Upgrade_0_8_3.runMain(ca.upgrade.oldAppId, ca.upgrade.newAppId)
      }
      case _ =>
        println(s"Upgrade from version ${ca.upgrade.from} to ${ca.upgrade.to}"
          + s" is not supported.")
    }
  }

  def coreAssembly(pioHome: String): File = {
    val core = s"pio-assembly-${BuildInfo.version}.jar"
    val coreDir =
      if (new File(pioHome + File.separator + "RELEASE").exists)
        new File(pioHome + File.separator + "lib")
      else
        new File(pioHome + File.separator + "assembly")
    val coreFile = new File(coreDir, core)
    if (coreFile.exists) {
      coreFile
    } else {
      error(s"PredictionIO Core Assembly (${coreFile.getCanonicalPath}) does " +
        "not exist. Aborting.")
      sys.exit(1)
    }
  }

  def builtinEngines(pioHome: String): Seq[File] = {
    val engine = s"engines_${scalaVersionNoPatch}-${BuildInfo.version}.jar"
    val engineDeps = s"engines-assembly-${BuildInfo.version}-deps.jar"
    val engineDir =
      if (new File(pioHome + File.separator + "RELEASE").exists)
        new File(pioHome + File.separator + "lib")
      else
        new File(Seq(
          pioHome,
          "engines",
          "target",
          s"scala-${scalaVersionNoPatch}").mkString(File.separator))
    val engineFiles = Seq(
      new File(engineDir, engine),
      new File(engineDir, engineDeps))
    val allPresent = !engineFiles.exists(!_.exists)
    if (allPresent) {
      engineFiles
    } else {
      engineFiles foreach { f =>
        if (!f.exists) error(s"${f.getCanonicalPath} does not exist.")
      }
      error(s"Built-in PredictionIO engine JAR file(s) listed above is " +
        "missing. Aborting.")
      sys.exit(1)
    }
  }

  val manifestAutogenTag = "pio-autogen-manifest"

  def regenerateManifestJson(json: File): Unit = {
    val cwd = sys.props("user.dir")
    val ha = java.security.MessageDigest.getInstance("SHA-1").
      digest(cwd.getBytes).map("%02x".format(_)).mkString
    if (json.exists) {
      val em = readManifestJson(json)
      if (em.description == Some(manifestAutogenTag) && ha != em.version) {
        warn("This engine project directory contains an auto-generated " +
          "manifest that has been copied/moved from another location. ")
        warn("Regenerating the manifest to reflect the updated location. " +
          "This will dissociate with all previous engine instances.")
        generateManifestJson(json)
      } else {
        info(s"Using existing engine manifest JSON at ${json.getCanonicalPath}")
      }
    } else {
      generateManifestJson(json)
    }
  }

  def generateManifestJson(json: File): Unit = {
    val cwd = sys.props("user.dir")
    implicit val formats = Utils.json4sDefaultFormats +
      new EngineManifestSerializer
    val rand = Random.alphanumeric.take(32).mkString
    val ha = java.security.MessageDigest.getInstance("SHA-1").
      digest(cwd.getBytes).map("%02x".format(_)).mkString
    val em = EngineManifest(
      id = rand,
      version = ha,
      name = new File(cwd).getName,
      description = Some(manifestAutogenTag),
      files = Seq(),
      engineFactory = "")
    try {
      FileUtils.writeStringToFile(json, write(em), "ISO-8859-1")
    } catch {
      case e: java.io.IOException =>
        error(s"Cannot generate ${json} automatically (${e.getMessage}). " +
          "Aborting.")
        sys.exit(1)
    }
  }

  def readManifestJson(json: File): EngineManifest = {
    implicit val formats = Utils.json4sDefaultFormats +
      new EngineManifestSerializer
    try {
      read[EngineManifest](Source.fromFile(json).mkString)
    } catch {
      case e: java.io.FileNotFoundException =>
        error(s"${json.getCanonicalPath} does not exist. Aborting.")
        sys.exit(1)
      case e: MappingException =>
        error(s"${json.getCanonicalPath} has invalid content: " +
          e.getMessage)
        sys.exit(1)
    }
  }

  def withRegisteredManifest(
      json: File,
      engineId: Option[String],
      engineVersion: Option[String])(
      op: EngineManifest => Int): Int = {
    val ej = readManifestJson(json)
    val id = engineId getOrElse ej.id
    val version = engineVersion getOrElse ej.version
    Storage.getMetaDataEngineManifests.get(id, version) map {
      op
    } getOrElse {
      error(s"Engine ${id} ${version} cannot be found in the system.")
      error("Possible reasons:")
      error("- the engine is not yet built by the 'build' command;")
      error("- the meta data store is offline.")
      1
    }
  }

  def jarFilesAt(path: File): Array[File] = recursiveListFiles(path) filter {
    _.getName.toLowerCase.endsWith(".jar")
  }

  def jarFilesForScala: Array[File] = {
    val libFiles = jarFilesForScalaFilter(jarFilesAt(new File("lib")))
    val targetFiles = jarFilesForScalaFilter(jarFilesAt(new File("target" +
      File.separator + s"scala-${scalaVersionNoPatch}")))
    // Use libFiles is target is empty.
    if (targetFiles.size > 0) targetFiles else libFiles
  }

  def jarFilesForScalaFilter(jars: Array[File]) =
    jars.filterNot { f =>
      f.getName.toLowerCase.endsWith("-javadoc.jar") ||
      f.getName.toLowerCase.endsWith("-sources.jar")
    }

  def recursiveListFiles(f: File): Array[File] = {
    Option(f.listFiles) map { these =>
      these ++ these.filter(_.isDirectory).flatMap(recursiveListFiles)
    } getOrElse Array[File]()
  }

  def getSparkHome(sparkHome: Option[String]): String = {
    sparkHome getOrElse {
      sys.env.get("SPARK_HOME").getOrElse(".")
    }
  }

  def versionNoPatch(fullVersion: String): String = {
    val v = """^(\d+\.\d+)""".r
    val versionNoPatch = for {
      v(np) <- v findFirstIn fullVersion
    } yield np
    versionNoPatch.getOrElse(fullVersion)
  }

  def scalaVersionNoPatch: String = versionNoPatch(BuildInfo.scalaVersion)

  def detectSbt(ca: ConsoleArgs): String = {
    ca.build.sbt map {
      _.getCanonicalPath
    } getOrElse {
      val f = new File(Seq(ca.common.pioHome.get, "sbt", "sbt").mkString(
        File.separator))
      if (f.exists) f.getCanonicalPath else "sbt"
    }
  }

  def joinFile(path: Seq[String]): String =
    path.mkString(File.separator)

  def builtinEngineDir(): Boolean = {
    val engineDir = new File(".." + File.separator + "engines").getCanonicalPath
    val cwd = new File(".").getCanonicalPath
    new File(".." + File.separator + "make-distribution.sh").exists &&
      engineDir == cwd
  }

  def distEngineDir(): Boolean = new File(distFilename).exists
}<|MERGE_RESOLUTION|>--- conflicted
+++ resolved
@@ -87,12 +87,9 @@
   verbose: Boolean = false,
   verbosity: Int = 0,
   debug: Boolean = false,
-<<<<<<< HEAD
-  json: Boolean = false)
-=======
+  json: Boolean = false,
   sparkKryo: Boolean = false,
   logFile: String = "pio.log")
->>>>>>> 2474e9fa
 
 case class BuildArgs(
   sbt: Option[File] = None,
@@ -193,16 +190,14 @@
       opt[Unit]("debug") action { (x, c) =>
         c.copy(common = c.common.copy(debug = true))
       }
-<<<<<<< HEAD
       opt[Unit]("json") action { (x, c) =>
         c.copy(common = c.common.copy(json = true))
-=======
+      }
       opt[Unit]("spark-kryo") abbr("sk") action { (x, c) =>
         c.copy(common = c.common.copy(sparkKryo = true))
       }
       opt[String]("log-file") abbr("l") action { (x, c) =>
         c.copy(common = c.common.copy(logFile = x))
->>>>>>> 2474e9fa
       }
       note("")
       cmd("version").
@@ -1442,21 +1437,15 @@
           }
         }
       } else {
-<<<<<<< HEAD
         if (ca.common.json) {
           sparkErrors += "Version information cannot be found. If " +
             "you are using a developmental tree, please make sure you are " +
-            "using a version of at least ${sparkMinVersion}."
+            s"using a version of at least ${sparkMinVersion}."
         } else {
           println("  Version information cannot be found.")
           println("  If you are using a developmental tree, please make sure")
-          println("  you are using a version of at least ${sparkMinVersion}.")
+          println(s"  you are using a version of at least ${sparkMinVersion}.")
         }
-=======
-        println("  Version information cannot be found.")
-        println("  If you are using a developmental tree, please make sure")
-        println(s"  you are using a version of at least ${sparkMinVersion}.")
->>>>>>> 2474e9fa
       }
     } else {
       if (ca.common.json) {
