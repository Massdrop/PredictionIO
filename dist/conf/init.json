{
    "systeminfos": {
        "version": {
<<<<<<< HEAD
            "value": "0.6.7",
            "description": "PredictionIO version"
        },
        "jars.pdioItemrecAlgo": {
            "value": "predictionio-process-hadoop-scalding-assembly-0.6.7.jar"
        },
        "jars.pdioItemsimAlgo": {
            "value": "predictionio-process-hadoop-scalding-assembly-0.6.7.jar"
        },
        "jars.mahoutItemrecAlgo": {
            "value": "predictionio-process-itemrec-algorithms-scala-mahout-assembly-0.6.7.jar"
        },
        "jars.pdioItemrecEval": {
            "value": "predictionio-process-hadoop-scalding-assembly-0.6.7.jar"
        },
        "jars.pdioItemsimEval": {
            "value": "predictionio-process-hadoop-scalding-assembly-0.6.7.jar"
        },
        "jars.pdioItemrecTopK": {
            "value": "predictionio-process-itemrec-evaluations-topkitems-assembly-0.6.7.jar"
        },
        "jars.pdioItemsimTopK": {
            "value": "predictionio-process-itemsim-evaluations-topkitems-assembly-0.6.7.jar"
        },
        "jars.pdioCommonsEval": {
            "value": "predictionio-process-hadoop-scalding-assembly-0.6.7.jar"
        },
        "jars.pdioCommonsParamGen": {
            "value": "predictionio-process-commons-evaluations-paramgen-assembly-0.6.7.jar"
        },
        "jars.pdioCommonsU2ITrainingTestSplit": {
            "value": "predictionio-process-commons-evaluations-scala-u2itrainingtestsplittime-assembly-0.6.7.jar"
=======
            "value": "0.6.8",
            "description": "PredictionIO version"
        },
        "jars.pdioItemrecAlgo": {
            "value": "predictionio-process-hadoop-scalding-assembly-0.6.8.jar"
        },
        "jars.pdioItemsimAlgo": {
            "value": "predictionio-process-hadoop-scalding-assembly-0.6.8.jar"
        },
        "jars.mahoutItemrecAlgo": {
            "value": "predictionio-process-itemrec-algorithms-scala-mahout-assembly-0.6.8.jar"
        },
        "jars.pdioItemrecEval": {
            "value": "predictionio-process-hadoop-scalding-assembly-0.6.8.jar"
        },
        "jars.pdioItemsimEval": {
            "value": "predictionio-process-hadoop-scalding-assembly-0.6.8.jar"
        },
        "jars.pdioItemrecTopK": {
            "value": "predictionio-process-itemrec-evaluations-topkitems-assembly-0.6.8.jar"
        },
        "jars.pdioItemsimTopK": {
            "value": "predictionio-process-itemsim-evaluations-topkitems-assembly-0.6.8.jar"
        },
        "jars.pdioCommonsEval": {
            "value": "predictionio-process-hadoop-scalding-assembly-0.6.8.jar"
        },
        "jars.pdioCommonsParamGen": {
            "value": "predictionio-process-commons-evaluations-paramgen-assembly-0.6.8.jar"
        },
        "jars.pdioCommonsU2ITrainingTestSplit": {
            "value": "predictionio-process-commons-evaluations-scala-u2itrainingtestsplittime-assembly-0.6.8.jar"
>>>>>>> e982f428
        }
    },
    "engineinfos": {
        "itemrec": {
            "name": "Item Recommendation Engine",
            "description": "<h6>Recommend interesting items to each user personally.</h6><p>Sample Use Cases</p><ul><li>recommend top N items to users personally</li><li>predict users' future preferences</li><li>help users to discover new topics they may be interested in</li><li>personalize content</li><li>optimize sales</li></ul>",
            "defaultalgoinfoid": "mahout-itembased",
            "defaultofflineevalmetricinfoid": "map_k",
            "defaultofflineevalsplitterinfoid": "trainingtestsplit",
            "params": {
                "serendipity": {
                    "name": "Serendipity",
                    "description": "Preference for surprising discovery",
                    "constraint": {
                        "paramtype": "integer"
                    },
                    "defaultvalue": 0,
                    "ui": {
                        "uitype": "slider",
                        "slidermin": 0,
                        "slidermax": 10,
                        "sliderstep": 1
                    }
                },
                "freshness": {
                    "name": "Freshness",
                    "description": "Preference for newer items",
                    "constraint": {
                        "paramtype": "integer"
                    },
                    "defaultvalue": 0,
                    "ui": {
                        "uitype": "slider",
                        "slidermin": 0,
                        "slidermax": 10,
                        "sliderstep": 1
                    }
                },
                "unseenonly": {
                    "name": "",
                    "description": "",
                    "constraint": {
                        "paramtype": "boolean"
                    },
                    "defaultvalue": false,
                    "ui": {
                        "uitype": "selection",
                        "selections": [
                            {
                                "name": "Recommend Unseen Only",
                                "value": "true"
                            },
                            {
                                "name": "Recommend Any Items",
                                "value": "false"
                            }
                        ]
                    }
                },
                "goal": {
                    "name": "Recommend items that users will",
                    "constraint": {
                        "paramtype": "string"
                    },
                    "defaultvalue": "rate3",
                    "ui": {
                        "uitype": "selection",
                        "selections": [
                            {
                                "name": "rate = 5",
                                "value": "rate5"
                            },
                            {
                                "name": "rate >= 4",
                                "value": "rate4"
                            },
                            {
                                "name": "rate >= 3",
                                "value": "rate3"
                            },
                            {
                                "name": "like",
                                "value": "like"
                            },
                            {
                                "name": "conversion",
                                "value": "conversion"
                            },
                            {
                                "name": "view",
                                "value": "view"
                            }
                        ]
                    }
                },
                "numRecommendations": {
                    "name": "",
                    "description": "Number of recommendations to be generated for each user",
                    "constraint": {
                        "paramtype": "integer"
                    },
                    "defaultvalue": 50,
                    "ui": {
                        "uitype": "text"
                    }
                }
            },
            "paramsections": [
                {
                    "name": "Recommendation Preferences",
                    "sectiontype": "normal",
                    "description": "You could adjust the following parameters using the sliders. Higher value means more important to your App.",
                    "params": [
                        "freshness",
                        "serendipity"
                    ],
                    "subsections": [
                        {
                            "name": "Unseen Items Only",
                            "sectiontype": "normal",
                            "description": "Should the system recommend items that users have seen before?",
                            "params": [
                                "unseenonly"
                            ]
                        },
                        {
                            "name": "Number of Recommendations",
                            "sectiontype": "normal",
                            "params": [
                                "numRecommendations"
                            ]
                        }
                    ]
                },
                {
                    "name": "Recommendation Goal",
                    "sectiontype": "normal",
                    "description": "Please define the goal to be maximized. Algorithms will be evaluated based on the goal defined here.",
                    "params": [
                        "goal"
                    ]
                }
            ]
        },
        "itemsim": {
            "name": "Item Similarity Engine",
            "description": "<h6>Discover similar items.</h6><p>Sample Use Cases</p><ul><li>predict what else would a user like if this user likes a, i.e. \"People who like this also like....\"</li><li>automatic item grouping</li></ul>",
            "defaultalgoinfoid": "mahout-itemsimcf",
            "defaultofflineevalmetricinfoid": "ismap_k",
            "defaultofflineevalsplitterinfoid": "trainingtestsplit",
            "params": {
                "serendipity": {
                    "name": "Serendipity",
                    "description": "Preference for surprising discovery",
                    "constraint": {
                        "paramtype": "integer"
                    },
                    "defaultvalue": 0,
                    "ui": {
                        "uitype": "slider",
                        "slidermin": 0,
                        "slidermax": 10,
                        "sliderstep": 1
                    }
                },
                "freshness": {
                    "name": "Freshness",
                    "description": "Preference for newer items",
                    "constraint": {
                        "paramtype": "integer"
                    },
                    "defaultvalue": 0,
                    "ui": {
                        "uitype": "slider",
                        "slidermin": 0,
                        "slidermax": 10,
                        "sliderstep": 1
                    }
                },
                "goal": {
                    "name": "Recommendation Goal",
                    "description": "Goal to be maximized",
                    "constraint": {
                        "paramtype": "string"
                    },
                    "defaultvalue": "rate3",
                    "ui": {
                        "uitype": "selection",
                        "selections": [
                            {
                                "name": "rate = 5",
                                "value": "rate5"
                            },
                            {
                                "name": "rate >= 4",
                                "value": "rate4"
                            },
                            {
                                "name": "rate >= 3",
                                "value": "rate3"
                            },
                            {
                                "name": "like",
                                "value": "like"
                            },
                            {
                                "name": "conversion",
                                "value": "conversion"
                            },
                            {
                                "name": "view",
                                "value": "view"
                            }
                        ]
                    }
                },
                "numSimilarItems": {
                    "name": "",
                    "description": "Number of similar items to be generated for each item.",
                    "constraint": {
                        "paramtype": "integer"
                    },
                    "defaultvalue": 50,
                    "ui": {
                        "uitype": "text"
                    }
                }
            },
            "paramsections": [
                {
                    "name": "Prediction Preferences",
                    "sectiontype": "normal",
                    "description": "You could adjust the following parameters using the sliders. Higher value means more important to your App.",
                    "params": [
                        "freshness",
                        "serendipity"
                    ],
                    "subsections": [
                        {
                            "name": "Number of Similar Items",
                            "sectiontype": "normal",
                            "params": [
                                "numSimilarItems"
                            ]
                        }
                    ]
                },
                {
                    "name": "Prediction Goal",
                    "sectiontype": "normal",
                    "description": "Please define the goal to be maximized. Algorithms will be evaluated based on the goal defined here.",
                    "params": [
                        "goal"
                    ]
                }
            ]
        }
    },
    "algoinfos": {
        "pdio-randomrank": {
            "name": "Random Rank",
            "description": "Predict user preferences randomly.",
            "batchcommands": [
                "$hadoop$ jar $base$/lib/$pdioItemrecAlgo$ io.prediction.algorithms.scalding.itemrec.randomrank.RandomRank --hdfs --training_dbType $appdataDbType$ --training_dbName $appdataDbName$ --training_dbHost $appdataDbHost$ --training_dbPort $appdataDbPort$ --modeldata_dbType $modeldataDbType$ --modeldata_dbName $modeldataDbName$ --modeldata_dbHost $modeldataDbHost$ --modeldata_dbPort $modeldataDbPort$ --hdfsRoot $hdfsRoot$ --appid $appid$ --engineid $engineid$ --algoid $algoid$ --numRecommendations $numRecommendations$ --modelSet $modelset$ --recommendationTime $recommendationTime$"
            ],
            "offlineevalcommands": [
                "$hadoop$ jar $base$/lib/$pdioItemrecAlgo$ io.prediction.algorithms.scalding.itemrec.randomrank.RandomRank --hdfs --training_dbType $appdataTrainingDbType$ --training_dbName $appdataTrainingDbName$ --training_dbHost $appdataTrainingDbHost$ --training_dbPort $appdataTrainingDbPort$ --modeldata_dbType $modeldataTrainingDbType$ --modeldata_dbName $modeldataTrainingDbName$ --modeldata_dbHost $modeldataTrainingDbHost$ --modeldata_dbPort $modeldataTrainingDbPort$ --hdfsRoot $hdfsRoot$ --appid $appid$ --engineid $engineid$ --algoid $algoid$ --numRecommendations $numRecommendations$ --modelSet false --recommendationTime $recommendationTime$ --evalid $evalid$"
            ],
            "paramorder": [],
            "engineinfoid": "itemrec",
            "techreq": [
                "Hadoop"
            ],
            "datareq": [
                "Users and Items."
            ],
            "params": {},
            "paramsections": []
        },
        "pdio-latestrank": {
            "name": "Latest Rank",
            "description": "Recommend latest items to users.",
            "batchcommands": [
                "$hadoop$ jar $base$/lib/$pdioItemrecAlgo$ io.prediction.algorithms.scalding.itemrec.latestrank.LatestRank --hdfs --training_dbType $appdataDbType$ --training_dbName $appdataDbName$ --training_dbHost $appdataDbHost$ --training_dbPort $appdataDbPort$ --modeldata_dbType $modeldataDbType$ --modeldata_dbName $modeldataDbName$ --modeldata_dbHost $modeldataDbHost$ --modeldata_dbPort $modeldataDbPort$ --hdfsRoot $hdfsRoot$ --appid $appid$ --engineid $engineid$ --algoid $algoid$ --numRecommendations $numRecommendations$ --modelSet $modelset$ --recommendationTime $recommendationTime$"
            ],
            "offlineevalcommands": [
                "$hadoop$ jar $base$/lib/$pdioItemrecAlgo$ io.prediction.algorithms.scalding.itemrec.latestrank.LatestRank --hdfs --training_dbType $appdataTrainingDbType$ --training_dbName $appdataTrainingDbName$ --training_dbHost $appdataTrainingDbHost$ --training_dbPort $appdataTrainingDbPort$ --modeldata_dbType $modeldataTrainingDbType$ --modeldata_dbName $modeldataTrainingDbName$ --modeldata_dbHost $modeldataTrainingDbHost$ --modeldata_dbPort $modeldataTrainingDbPort$ --hdfsRoot $hdfsRoot$ --appid $appid$ --engineid $engineid$ --algoid $algoid$ --numRecommendations $numRecommendations$ --modelSet false --recommendationTime $recommendationTime$ --evalid $evalid$"
            ],
            "paramorder": [],
            "engineinfoid": "itemrec",
            "techreq": [
                "Hadoop"
            ],
            "datareq": [
                "Users and Items with starttime."
            ],
            "params": {},
            "paramsections": []
        },
        "pdio-knnitembased": {
            "name": "kNN Item Based Collaborative Filtering",
            "description": "This item-based k-NearestNeighbor algorithm predicts user preferences based on previous behaviors of users on similar items.",
            "batchcommands": [
                "$hadoop$ jar $base$/lib/$pdioItemrecAlgo$ io.prediction.algorithms.scalding.itemrec.knnitembased.DataPreparator --hdfs --dbType $appdataDbType$ --dbName $appdataDbName$ --dbHost $appdataDbHost$ --dbPort $appdataDbPort$ --hdfsRoot $hdfsRoot$ --appid $appid$ --engineid $engineid$ --algoid $algoid$ $itypes$ --viewParam $viewParam$ --likeParam $likeParam$ --dislikeParam $dislikeParam$ --conversionParam $conversionParam$ --conflictParam $conflictParam$",
                "$hadoop$ jar $base$/lib/$pdioItemrecAlgo$ io.prediction.algorithms.scalding.itemrec.knnitembased.KNNItemBased --hdfs --hdfsRoot $hdfsRoot$ --appid $appid$ --engineid $engineid$ --algoid $algoid$ --measureParam $measureParam$ --priorCountParam $priorCountParam$ --priorCorrelParam $priorCorrelParam$ --minNumRatersParam $minNumRatersParam$ --maxNumRatersParam $maxNumRatersParam$ --minIntersectionParam $minIntersectionParam$ --minNumRatedSimParam $minNumRatedSimParam$ --numRecommendations $numRecommendations$ --unseenOnly $unseenOnly$",
                "$hadoop$ jar $base$/lib/$pdioItemrecAlgo$ io.prediction.algorithms.scalding.itemrec.knnitembased.ModelConstructor --hdfs --dbType $modeldataDbType$ --dbName $modeldataDbName$ --dbHost $modeldataDbHost$ --dbPort $modeldataDbPort$ --hdfsRoot $hdfsRoot$ --appid $appid$ --engineid $engineid$ --algoid $algoid$ --modelSet $modelset$ --recommendationTime $recommendationTime$"
            ],
            "offlineevalcommands": [
                "$hadoop$ jar $base$/lib/$pdioItemrecAlgo$ io.prediction.algorithms.scalding.itemrec.knnitembased.DataPreparator --hdfs --dbType $appdataTrainingDbType$ --dbName $appdataTrainingDbName$ --dbHost $appdataTrainingDbHost$ --dbPort $appdataTrainingDbPort$ --hdfsRoot $hdfsRoot$ --appid $appid$ --engineid $engineid$ --algoid $algoid$ --evalid $evalid$ $itypes$ --viewParam $viewParam$ --likeParam $likeParam$ --dislikeParam $dislikeParam$ --conversionParam $conversionParam$ --conflictParam $conflictParam$",
                "$hadoop$ jar $base$/lib/$pdioItemrecAlgo$ io.prediction.algorithms.scalding.itemrec.knnitembased.KNNItemBased --hdfs --hdfsRoot $hdfsRoot$ --appid $appid$ --engineid $engineid$ --algoid $algoid$ --evalid $evalid$ --measureParam $measureParam$ --priorCountParam $priorCountParam$ --priorCorrelParam $priorCorrelParam$ --minNumRatersParam $minNumRatersParam$ --maxNumRatersParam $maxNumRatersParam$ --minIntersectionParam $minIntersectionParam$ --minNumRatedSimParam $minNumRatedSimParam$ --numRecommendations $numRecommendations$ --unseenOnly $unseenOnly$",
                "$hadoop$ jar $base$/lib/$pdioItemrecAlgo$ io.prediction.algorithms.scalding.itemrec.knnitembased.ModelConstructor --hdfs --dbType $modeldataTrainingDbType$ --dbName $modeldataTrainingDbName$ --dbHost $modeldataTrainingDbHost$ --dbPort $modeldataTrainingDbPort$ --hdfsRoot $hdfsRoot$ --appid $appid$ --engineid $engineid$ --algoid $algoid$ --evalid $evalid$ --modelSet false --recommendationTime $recommendationTime$"
            ],
            "paramorder": [
                "measureParam",
                "priorCountParam",
                "priorCorrelParam",
                "minNumRatersParam",
                "maxNumRatersParam",
                "minIntersectionParam",
                "minNumRatedSimParam",
                "viewParam",
                "likeParam",
                "dislikeParam",
                "conversionParam",
                "conflictParam"
            ],
            "engineinfoid": "itemrec",
            "techreq": [
                "Hadoop"
            ],
            "datareq": [
                "Users, Items, and U2I Actions such as Like, Conversion and Rate."
            ],
            "params": {
                "measureParam": {
                    "name": "Distance Function",
                    "description": "",
                    "constraint": {
                        "paramtype": "string"
                    },
                    "defaultvalue": "correl",
                    "ui": {
                        "uitype": "selection",
                        "selections": [
                            {
                                "name": "Pearson Correlation Similarity",
                                "value": "correl"
                            },
                            {
                                "name": "Cosine Similarity",
                                "value": "cosine"
                            },
                            {
                                "name": "Jaccard Similarity",
                                "value": "jaccard"
                            }
                        ]
                    }
                },
                "priorCountParam": {
                    "name": "Virtual Count",
                    "description": "Suggested range: 0 to 100.",
                    "constraint": {
                        "paramtype": "integer"
                    },
                    "ui": {
                        "uitype": "text"
                    },
                    "defaultvalue": 20
                },
                "priorCorrelParam": {
                    "name": "Prior Correlation",
                    "description": "",
                    "constraint": {
                        "paramtype": "integer"
                    },
                    "ui": {
                        "uitype": "text"
                    },
                    "defaultvalue": 0
                },
                "minNumRatersParam": {
                    "name": "Minimum Number of Raters",
                    "description": "",
                    "constraint": {
                        "paramtype": "integer"
                    },
                    "ui": {
                        "uitype": "text"
                    },
                    "defaultvalue": 1
                },
                "maxNumRatersParam": {
                    "name": "Maximum Number of Raters",
                    "description": "",
                    "constraint": {
                        "paramtype": "integer"
                    },
                    "ui": {
                        "uitype": "text"
                    },
                    "defaultvalue": 10000
                },
                "minIntersectionParam": {
                    "name": "Minimum Intersection",
                    "description": "",
                    "constraint": {
                        "paramtype": "integer"
                    },
                    "ui": {
                        "uitype": "text"
                    },
                    "defaultvalue": 1
                },
                "minNumRatedSimParam": {
                    "name": "Minimum Number of Rated Similar Items",
                    "description": "",
                    "constraint": {
                        "paramtype": "integer"
                    },
                    "ui": {
                        "uitype": "text"
                    },
                    "defaultvalue": 1
                },
                "viewParam": {
                    "name": "View Score",
                    "description": "",
                    "constraint": {
                        "paramtype": "string"
                    },
                    "ui": {
                        "uitype": "selection",
                        "selections": [
                            {
                                "name": "1",
                                "value": "1"
                            },
                            {
                                "name": "2",
                                "value": "2"
                            },
                            {
                                "name": "3",
                                "value": "3"
                            },
                            {
                                "name": "4",
                                "value": "4"
                            },
                            {
                                "name": "5",
                                "value": "5"
                            },
                            {
                                "name": "Ignore",
                                "value": "ignore"
                            }
                        ]
                    },
                    "defaultvalue": "3"
                },
                "likeParam": {
                    "name": "Like Score",
                    "description": "",
                    "constraint": {
                        "paramtype": "string"
                    },
                    "ui": {
                        "uitype": "selection",
                        "selections": [
                            {
                                "name": "1",
                                "value": "1"
                            },
                            {
                                "name": "2",
                                "value": "2"
                            },
                            {
                                "name": "3",
                                "value": "3"
                            },
                            {
                                "name": "4",
                                "value": "4"
                            },
                            {
                                "name": "5",
                                "value": "5"
                            },
                            {
                                "name": "Ignore",
                                "value": "ignore"
                            }
                        ]
                    },
                    "defaultvalue": "5"
                },
                "dislikeParam": {
                    "name": "Dislike Score",
                    "description": "",
                    "constraint": {
                        "paramtype": "string"
                    },
                    "ui": {
                        "uitype": "selection",
                        "selections": [
                            {
                                "name": "1",
                                "value": "1"
                            },
                            {
                                "name": "2",
                                "value": "2"
                            },
                            {
                                "name": "3",
                                "value": "3"
                            },
                            {
                                "name": "4",
                                "value": "4"
                            },
                            {
                                "name": "5",
                                "value": "5"
                            },
                            {
                                "name": "Ignore",
                                "value": "ignore"
                            }
                        ]
                    },
                    "defaultvalue": "1"
                },
                "conversionParam": {
                    "name": "Conversion Score",
                    "description": "",
                    "constraint": {
                        "paramtype": "string"
                    },
                    "ui": {
                        "uitype": "selection",
                        "selections": [
                            {
                                "name": "1",
                                "value": "1"
                            },
                            {
                                "name": "2",
                                "value": "2"
                            },
                            {
                                "name": "3",
                                "value": "3"
                            },
                            {
                                "name": "4",
                                "value": "4"
                            },
                            {
                                "name": "5",
                                "value": "5"
                            },
                            {
                                "name": "Ignore",
                                "value": "ignore"
                            }
                        ]
                    },
                    "defaultvalue": "4"
                },
                "conflictParam": {
                    "name": "Override",
                    "description": "",
                    "constraint": {
                        "paramtype": "string"
                    },
                    "ui": {
                        "uitype": "selection",
                        "selections": [
                            {
                                "name": "Use the latest action",
                                "value": "latest"
                            },
                            {
                                "name": "Use the highest preference score one",
                                "value": "highest"
                            },
                            {
                                "name": "Use the lowest preference score one",
                                "value": "lowest"
                            }
                        ]
                    },
                    "defaultvalue": "latest"
                },
                "priorCountParamMin": {
                    "name": "priorCountParamMin",
                    "constraint": {
                        "paramtype": "integer"
                    },
                    "ui": {
                        "uitype": "text"
                    },
                    "defaultvalue": 10
                },
                "priorCountParamMax": {
                    "name": "priorCountParamMax",
                    "constraint": {
                        "paramtype": "integer"
                    },
                    "ui": {
                        "uitype": "text"
                    },
                    "defaultvalue": 30
                },
                "minNumRatersParamMin": {
                    "name": "minNumRatersParamMin",
                    "constraint": {
                        "paramtype": "integer"
                    },
                    "ui": {
                        "uitype": "text"
                    },
                    "defaultvalue": 1
                },
                "minNumRatersParamMax": {
                    "name": "minNumRatersParamMax",
                    "constraint": {
                        "paramtype": "integer"
                    },
                    "ui": {
                        "uitype": "text"
                    },
                    "defaultvalue": 5
                },
                "maxNumRatersParamMin": {
                    "name": "maxNumRatersParamMin",
                    "constraint": {
                        "paramtype": "integer"
                    },
                    "ui": {
                        "uitype": "text"
                    },
                    "defaultvalue": 10000
                },
                "maxNumRatersParamMax": {
                    "name": "maxNumRatersParamMax",
                    "constraint": {
                        "paramtype": "integer"
                    },
                    "ui": {
                        "uitype": "text"
                    },
                    "defaultvalue": 10000
                },
                "minIntersectionParamMin": {
                    "name": "minIntersectionParamMin",
                    "constraint": {
                        "paramtype": "integer"
                    },
                    "ui": {
                        "uitype": "text"
                    },
                    "defaultvalue": 1
                },
                "minIntersectionParamMax": {
                    "name": "minIntersectionParamMax",
                    "constraint": {
                        "paramtype": "integer"
                    },
                    "ui": {
                        "uitype": "text"
                    },
                    "defaultvalue": 5
                },
                "minNumRatedSimParamMin": {
                    "name": "minNumRatedSimParamMin",
                    "constraint": {
                        "paramtype": "integer"
                    },
                    "ui": {
                        "uitype": "text"
                    },
                    "defaultvalue": 1
                },
                "minNumRatedSimParamMax": {
                    "name": "minNumRatedSimParamMax",
                    "constraint": {
                        "paramtype": "integer"
                    },
                    "ui": {
                        "uitype": "text"
                    },
                    "defaultvalue": 5
                },
                "priorCorrelParamMin": {
                    "name": "priorCorrelParamMin",
                    "constraint": {
                        "paramtype": "integer"
                    },
                    "ui": {
                        "uitype": "text"
                    },
                    "defaultvalue": 0
                },
                "priorCorrelParamMax": {
                    "name": "priorCorrelParamMax",
                    "constraint": {
                        "paramtype": "double"
                    },
                    "ui": {
                        "uitype": "text"
                    },
                    "defaultvalue": 0.1
                }
            },
            "paramsections": [
                {
                    "name": "Parameter Settings",
                    "sectiontype": "normal",
                    "subsections": [
                        {
                            "name": "Item Similarity Measurement",
                            "sectiontype": "normal",
                            "params": [
                                "measureParam"
                            ]
                        },
                        {
                            "name": "Numeric Parameters",
                            "sectiontype": "tuning",
                            "subsections": [
                                {
                                    "name": "Regularization",
                                    "sectiontype": "normal",
                                    "description": "Add virtual item pairs that have zero correlation. This helps avoid noise if some item pairs have very few user actions in common.",
                                    "params": [
                                        "priorCountParam",
                                        "priorCorrelParam"
                                    ]
                                },
                                {
                                    "name": "Other Parameters",
                                    "sectiontype": "normal",
                                    "description": "Filters to speed up computation and reduce noise.",
                                    "params": [
                                        "minNumRatersParam",
                                        "maxNumRatersParam",
                                        "minIntersectionParam",
                                        "minNumRatedSimParam"
                                    ]
                                }
                            ]
                        }
                    ]
                },
                {
                    "name": "User Actions Representation Settings",
                    "sectiontype": "normal",
                    "subsections": [
                        {
                            "name": "User Action Scores",
                            "sectiontype": "normal",
                            "description": "Define the preference score represented by each user action from 1 to 5. 5 is the most preferred, 1 is the least preferred. 3 is neutral.",
                            "params": [
                                "viewParam",
                                "likeParam",
                                "dislikeParam",
                                "conversionParam"
                            ]
                        },
                        {
                            "name": "Overriding",
                            "sectiontype": "normal",
                            "description": "When there are conflicting actions, e.g. a user gives an item a rating 5 but later dislikes it, determine which action will be considered as final preference.",
                            "params": [
                                "conflictParam"
                            ]
                        }
                    ]
                }
            ]
        },
        "mahout-itembased": {
            "name": "Mahout's Threshold Item Based Collaborative Filtering",
            "description": "Predicts user preferences based on previous behaviors of users on similar items.",
            "batchcommands": [
                "$base$/bin/quiet.sh $hadoop$ fs -rmr $mahoutTempDir$",
                "$base$/bin/quiet.sh $hadoop$ fs -rmr $algoDir$",
                "$base$/bin/quiet.sh rm -rf $localTempDir$",
                "$hadoop$ jar $base$/lib/$pdioItemrecAlgo$ io.prediction.algorithms.scalding.mahout.itemrec.DataCopy --hdfs --dbType $appdataDbType$ --dbName $appdataDbName$ --dbHost $appdataDbHost$ --dbPort $appdataDbPort$ --hdfsRoot $hdfsRoot$ --appid $appid$ --engineid $engineid$ --algoid $algoid$ $itypes$ --viewParam $viewParam$ --likeParam $likeParam$ --dislikeParam $dislikeParam$ --conversionParam $conversionParam$ --conflictParam $conflictParam$ --recommendationTime $recommendationTime$",
                "$hadoop$ jar $base$/lib/$pdioItemrecAlgo$ io.prediction.algorithms.scalding.mahout.itemrec.DataPreparator --hdfs --dbType $appdataDbType$ --dbName $appdataDbName$ --dbHost $appdataDbHost$ --dbPort $appdataDbPort$ --hdfsRoot $hdfsRoot$ --appid $appid$ --engineid $engineid$ --algoid $algoid$ $itypes$ --viewParam $viewParam$ --likeParam $likeParam$ --dislikeParam $dislikeParam$ --conversionParam $conversionParam$ --conflictParam $conflictParam$ --recommendationTime $recommendationTime$",
                "$hadoop$ fs -getmerge $dataFilePrefix$recommendItems.csv $localTempDir$recommendItemsM.csv",
                "$hadoop$ fs -copyFromLocal $localTempDir$recommendItemsM.csv $dataFilePrefix$recommendItemsM.csv",
                "$hadoop$ jar $mahoutCoreJob$ org.apache.mahout.cf.taste.hadoop.item.RecommenderJob --input $dataFilePrefix$ratings.csv --itemsFile $dataFilePrefix$recommendItemsM.csv --output $algoFilePrefix$predicted.tsv --tempDir $mahoutTempDir$ --numRecommendations $numRecommendations$ --booleanData $booleanData$ --maxPrefsPerUser $maxPrefsPerUser$ --minPrefsPerUser $minPrefsPerUser$ --maxSimilaritiesPerItem $maxSimilaritiesPerItem$ --maxPrefsPerUserInItemSimilarity $maxPrefsPerUserInItemSimilarity$ --similarityClassname $similarityClassname$ --threshold $threshold$",
                "$hadoop$ jar $base$/lib/$pdioItemrecAlgo$ io.prediction.algorithms.scalding.mahout.itemrec.ModelConstructor --hdfs --dbType $modeldataDbType$ --dbName $modeldataDbName$ --dbHost $modeldataDbHost$ --dbPort $modeldataDbPort$ --hdfsRoot $hdfsRoot$ --appid $appid$ --engineid $engineid$ --algoid $algoid$ --modelSet $modelset$ --unseenOnly $unseenOnly$ --numRecommendations $numRecommendations$ --recommendationTime $recommendationTime$ --booleanData $booleanData$"
            ],
            "offlineevalcommands": [
                "$base$/bin/quiet.sh $hadoop$ fs -rmr $mahoutTempDir$",
                "$base$/bin/quiet.sh $hadoop$ fs -rmr $algoDir$",
                "$base$/bin/quiet.sh rm -rf $localTempDir$",
                "$hadoop$ jar $base$/lib/$pdioItemrecAlgo$ io.prediction.algorithms.scalding.mahout.itemrec.DataCopy --hdfs --dbType $appdataTrainingDbType$ --dbName $appdataTrainingDbName$ --dbHost $appdataTrainingDbHost$ --dbPort $appdataTrainingDbPort$ --hdfsRoot $hdfsRoot$ --appid $appid$ --engineid $engineid$ --algoid $algoid$ --evalid $evalid$ $itypes$ --viewParam $viewParam$ --likeParam $likeParam$ --dislikeParam $dislikeParam$ --conversionParam $conversionParam$ --conflictParam $conflictParam$ --recommendationTime $recommendationTime$",
                "$hadoop$ jar $base$/lib/$pdioItemrecAlgo$ io.prediction.algorithms.scalding.mahout.itemrec.DataPreparator --hdfs --dbType $appdataTrainingDbType$ --dbName $appdataTrainingDbName$ --dbHost $appdataTrainingDbHost$ --dbPort $appdataTrainingDbPort$ --hdfsRoot $hdfsRoot$ --appid $appid$ --engineid $engineid$ --algoid $algoid$ --evalid $evalid$ $itypes$ --viewParam $viewParam$ --likeParam $likeParam$ --dislikeParam $dislikeParam$ --conversionParam $conversionParam$ --conflictParam $conflictParam$ --recommendationTime $recommendationTime$",
                "$hadoop$ fs -getmerge $dataFilePrefix$recommendItems.csv $localTempDir$recommendItemsM.csv",
                "$hadoop$ fs -copyFromLocal $localTempDir$recommendItemsM.csv $dataFilePrefix$recommendItemsM.csv",
                "$hadoop$ jar $mahoutCoreJob$ org.apache.mahout.cf.taste.hadoop.item.RecommenderJob --input $dataFilePrefix$ratings.csv --itemsFile $dataFilePrefix$recommendItemsM.csv --output $algoFilePrefix$predicted.tsv --tempDir $mahoutTempDir$ --numRecommendations $numRecommendations$ --booleanData $booleanData$ --maxPrefsPerUser $maxPrefsPerUser$ --minPrefsPerUser $minPrefsPerUser$ --maxSimilaritiesPerItem $maxSimilaritiesPerItem$ --maxPrefsPerUserInItemSimilarity $maxPrefsPerUserInItemSimilarity$ --similarityClassname $similarityClassname$ --threshold $threshold$",
                "$hadoop$ jar $base$/lib/$pdioItemrecAlgo$ io.prediction.algorithms.scalding.mahout.itemrec.ModelConstructor --hdfs --dbType $modeldataTrainingDbType$ --dbName $modeldataTrainingDbName$ --dbHost $modeldataTrainingDbHost$ --dbPort $modeldataTrainingDbPort$ --hdfsRoot $hdfsRoot$ --appid $appid$ --engineid $engineid$ --algoid $algoid$ --evalid $evalid$ --modelSet $modelset$ --unseenOnly $unseenOnly$ --numRecommendations $numRecommendations$ --recommendationTime $recommendationTime$ --booleanData $booleanData$"
            ],
            "paramorder": [
                "booleanData",
                "maxPrefsPerUser",
                "minPrefsPerUser",
                "maxSimilaritiesPerItem",
                "maxPrefsPerUserInItemSimilarity",
                "similarityClassname",
                "threshold",
                "viewParam",
                "likeParam",
                "dislikeParam",
                "conversionParam",
                "conflictParam"
            ],
            "engineinfoid": "itemrec",
            "techreq": [
                "Hadoop"
            ],
            "datareq": [
                "Users, Items, and U2I Actions such as Like, Conversion and Rate."
            ],
            "params": {
                "booleanData": {
                    "name": "Boolean Data",
                    "description": "Treat input data as having no preference values.",
                    "constraint": {
                        "paramtype": "boolean"
                    },
                    "ui": {
                        "uitype": "selection",
                        "selections": [
                            {
                                "name": "True",
                                "value": "true"
                            },
                            {
                                "name": "False",
                                "value": "false"
                            }
                        ]
                    },
                    "defaultvalue": false
                },
                "maxPrefsPerUser": {
                    "name": "Max Num of Preferences per User",
                    "description": "Maximum number of preferences considered per user in final recommendation phase.",
                    "constraint": {
                        "paramtype": "integer"
                    },
                    "ui": {
                        "uitype": "text"
                    },
                    "defaultvalue": 10
                },
                "minPrefsPerUser": {
                    "name": "Min Num of Preferences per User",
                    "description": "Ignore users with less preferences than this.",
                    "constraint": {
                        "paramtype": "integer"
                    },
                    "ui": {
                        "uitype": "text"
                    },
                    "defaultvalue": 1
                },
                "maxSimilaritiesPerItem": {
                    "name": "Max Num of Similarities per Item",
                    "description": "Maximum number of similarities considered per item.",
                    "constraint": {
                        "paramtype": "integer"
                    },
                    "ui": {
                        "uitype": "text"
                    },
                    "defaultvalue": 100
                },
                "maxPrefsPerUserInItemSimilarity": {
                    "name": "Max Num of Preferences per User in Item Similarity",
                    "description": "Max number of preferences to consider per user in the item similarity computation phase, users with more preferences will be sampled down.",
                    "constraint": {
                        "paramtype": "integer"
                    },
                    "ui": {
                        "uitype": "text"
                    },
                    "defaultvalue": 1000
                },
                "similarityClassname": {
                    "name": "Distance Function",
                    "description": "",
                    "constraint": {
                        "paramtype": "string"
                    },
                    "ui": {
                        "uitype": "selection",
                        "selections": [
                            {
                                "name": "Co-occurrence",
                                "value": "SIMILARITY_COOCCURRENCE"
                            },
                            {
                                "name": "Log-Likelihood",
                                "value": "SIMILARITY_LOGLIKELIHOOD"
                            },
                            {
                                "name": "Tanimoto Coefficient",
                                "value": "SIMILARITY_TANIMOTO_COEFFICIENT"
                            },
                            {
                                "name": "City Block",
                                "value": "SIMILARITY_CITY_BLOCK"
                            },
                            {
                                "name": "Cosine Similarity",
                                "value": "SIMILARITY_COSINE"
                            },
                            {
                                "name": "Pearson Correlation",
                                "value": "SIMILARITY_PEARSON_CORRELATION"
                            },
                            {
                                "name": "Euclidean Distance",
                                "value": "SIMILARITY_EUCLIDEAN_DISTANCE"
                            }
                        ]
                    },
                    "defaultvalue": "SIMILARITY_LOGLIKELIHOOD"
                },
                "threshold": {
                    "name": "Threshold",
                    "description": "Discard item pairs with a similarity value below this.",
                    "constraint": {
                        "paramtype": "double"
                    },
                    "ui": {
                        "uitype": "text"
                    },
                    "defaultvalue": 5e-324
                },
                "viewParam": {
                    "name": "View Score",
                    "description": "",
                    "constraint": {
                        "paramtype": "string"
                    },
                    "ui": {
                        "uitype": "selection",
                        "selections": [
                            {
                                "name": "1",
                                "value": "1"
                            },
                            {
                                "name": "2",
                                "value": "2"
                            },
                            {
                                "name": "3",
                                "value": "3"
                            },
                            {
                                "name": "4",
                                "value": "4"
                            },
                            {
                                "name": "5",
                                "value": "5"
                            },
                            {
                                "name": "Ignore",
                                "value": "ignore"
                            }
                        ]
                    },
                    "defaultvalue": "3"
                },
                "likeParam": {
                    "name": "Like Score",
                    "description": "",
                    "constraint": {
                        "paramtype": "string"
                    },
                    "ui": {
                        "uitype": "selection",
                        "selections": [
                            {
                                "name": "1",
                                "value": "1"
                            },
                            {
                                "name": "2",
                                "value": "2"
                            },
                            {
                                "name": "3",
                                "value": "3"
                            },
                            {
                                "name": "4",
                                "value": "4"
                            },
                            {
                                "name": "5",
                                "value": "5"
                            },
                            {
                                "name": "Ignore",
                                "value": "ignore"
                            }
                        ]
                    },
                    "defaultvalue": "5"
                },
                "dislikeParam": {
                    "name": "Dislike Score",
                    "description": "",
                    "constraint": {
                        "paramtype": "string"
                    },
                    "ui": {
                        "uitype": "selection",
                        "selections": [
                            {
                                "name": "1",
                                "value": "1"
                            },
                            {
                                "name": "2",
                                "value": "2"
                            },
                            {
                                "name": "3",
                                "value": "3"
                            },
                            {
                                "name": "4",
                                "value": "4"
                            },
                            {
                                "name": "5",
                                "value": "5"
                            },
                            {
                                "name": "Ignore",
                                "value": "ignore"
                            }
                        ]
                    },
                    "defaultvalue": "1"
                },
                "conversionParam": {
                    "name": "Conversion Score",
                    "description": "",
                    "constraint": {
                        "paramtype": "string"
                    },
                    "ui": {
                        "uitype": "selection",
                        "selections": [
                            {
                                "name": "1",
                                "value": "1"
                            },
                            {
                                "name": "2",
                                "value": "2"
                            },
                            {
                                "name": "3",
                                "value": "3"
                            },
                            {
                                "name": "4",
                                "value": "4"
                            },
                            {
                                "name": "5",
                                "value": "5"
                            },
                            {
                                "name": "Ignore",
                                "value": "ignore"
                            }
                        ]
                    },
                    "defaultvalue": "4"
                },
                "conflictParam": {
                    "name": "Override",
                    "description": "",
                    "constraint": {
                        "paramtype": "string"
                    },
                    "ui": {
                        "uitype": "selection",
                        "selections": [
                            {
                                "name": "Use the latest action",
                                "value": "latest"
                            },
                            {
                                "name": "Use the highest preference score one",
                                "value": "highest"
                            },
                            {
                                "name": "Use the lowest preference score one",
                                "value": "lowest"
                            }
                        ]
                    },
                    "defaultvalue": "latest"
                },
                "thresholdMin": {
                    "name": "thresholdMin",
                    "constraint": {
                        "paramtype": "double"
                    },
                    "ui": {
                        "uitype": "text"
                    },
                    "defaultvalue": 5e-324
                },
                "thresholdMax": {
                    "name": "thresholdMax",
                    "constraint": {
                        "paramtype": "double"
                    },
                    "ui": {
                        "uitype": "text"
                    },
                    "defaultvalue": 0.15
                },
                "maxPrefsPerUserMin": {
                    "name": "maxPrefsPerUserMin",
                    "constraint": {
                        "paramtype": "integer"
                    },
                    "ui": {
                        "uitype": "text"
                    },
                    "defaultvalue": 10
                },
                "maxPrefsPerUserMax": {
                    "name": "maxPrefsPerUserMax",
                    "constraint": {
                        "paramtype": "integer"
                    },
                    "ui": {
                        "uitype": "text"
                    },
                    "defaultvalue": 50
                },
                "minPrefsPerUserMin": {
                    "name": "minPrefsPerUserMin",
                    "constraint": {
                        "paramtype": "integer"
                    },
                    "ui": {
                        "uitype": "text"
                    },
                    "defaultvalue": 1
                },
                "minPrefsPerUserMax": {
                    "name": "minPrefsPerUserMax",
                    "constraint": {
                        "paramtype": "integer"
                    },
                    "ui": {
                        "uitype": "text"
                    },
                    "defaultvalue": 5
                },
                "maxSimilaritiesPerItemMin": {
                    "name": "maxSimilaritiesPerItemMin",
                    "constraint": {
                        "paramtype": "integer"
                    },
                    "ui": {
                        "uitype": "text"
                    },
                    "defaultvalue": 50
                },
                "maxSimilaritiesPerItemMax": {
                    "name": "maxSimilaritiesPerItemMax",
                    "constraint": {
                        "paramtype": "integer"
                    },
                    "ui": {
                        "uitype": "text"
                    },
                    "defaultvalue": 150
                },
                "maxPrefsPerUserInItemSimilarityMin": {
                    "name": "maxPrefsPerUserInItemSimilarityMin",
                    "constraint": {
                        "paramtype": "integer"
                    },
                    "ui": {
                        "uitype": "text"
                    },
                    "defaultvalue": 500
                },
                "maxPrefsPerUserInItemSimilarityMax": {
                    "name": "maxPrefsPerUserInItemSimilarityMax",
                    "constraint": {
                        "paramtype": "integer"
                    },
                    "ui": {
                        "uitype": "text"
                    },
                    "defaultvalue": 1500
                }
            },
            "paramsections": [
                {
                    "name": "Parameter Settings",
                    "sectiontype": "normal",
                    "subsections": [
                        {
                            "name": "Item Similarity Measurement",
                            "sectiontype": "normal",
                            "params": [
                                "similarityClassname"
                            ]
                        },
                        {
                            "name": "Advanced Parameters",
                            "sectiontype": "normal",
                            "params": [
                                "booleanData"
                            ]
                        },
                        {
                            "name": "Numeric Parameters",
                            "sectiontype": "tuning",
                            "params": [
                                "threshold",
                                "maxPrefsPerUser",
                                "minPrefsPerUser",
                                "maxSimilaritiesPerItem",
                                "maxPrefsPerUserInItemSimilarity"
                            ]
                        }
                    ]
                },
                {
                    "name": "User Actions Representation Settings",
                    "sectiontype": "normal",
                    "subsections": [
                        {
                            "name": "User Action Scores",
                            "sectiontype": "normal",
                            "description": "Define the preference score represented by each user action from 1 to 5. 5 is the most preferred, 1 is the least preferred. 3 is neutral.",
                            "params": [
                                "viewParam",
                                "likeParam",
                                "dislikeParam",
                                "conversionParam"
                            ]
                        },
                        {
                            "name": "Overriding",
                            "sectiontype": "normal",
                            "description": "When there are conflicting actions, e.g. a user gives an item a rating 5 but later dislikes it, determine which action will be considered as final preference.",
                            "params": [
                                "conflictParam"
                            ]
                        }
                    ]
                }
            ]
        },
        "mahout-parallelals": {
            "name": "Mahout's Parallel ALS-WR",
            "description": "Predicts user preferences based on previous behaviors of users.",
            "batchcommands": [
                "$base$/bin/quiet.sh $hadoop$ fs -rmr $mahoutTempDir$",
                "$base$/bin/quiet.sh $hadoop$ fs -rmr $algoDir$",
                "$hadoop$ jar $base$/lib/$pdioItemrecAlgo$ io.prediction.algorithms.scalding.mahout.itemrec.DataCopy --hdfs --dbType $appdataDbType$ --dbName $appdataDbName$ --dbHost $appdataDbHost$ --dbPort $appdataDbPort$ --hdfsRoot $hdfsRoot$ --appid $appid$ --engineid $engineid$ --algoid $algoid$ $itypes$ --viewParam $viewParam$ --likeParam $likeParam$ --dislikeParam $dislikeParam$ --conversionParam $conversionParam$ --conflictParam $conflictParam$",
                "$hadoop$ jar $base$/lib/$pdioItemrecAlgo$ io.prediction.algorithms.scalding.mahout.itemrec.DataPreparator --hdfs --dbType $appdataDbType$ --dbName $appdataDbName$ --dbHost $appdataDbHost$ --dbPort $appdataDbPort$ --hdfsRoot $hdfsRoot$ --appid $appid$ --engineid $engineid$ --algoid $algoid$ $itypes$ --viewParam $viewParam$ --likeParam $likeParam$ --dislikeParam $dislikeParam$ --conversionParam $conversionParam$ --conflictParam $conflictParam$",
                "$hadoop$ jar $mahoutCoreJob$ org.apache.mahout.cf.taste.hadoop.als.ParallelALSFactorizationJob --input $dataFilePrefix$ratings.csv --output $algoFilePrefix$matrix --tempDir $mahoutTempDir$ --lambda $lambda$ --implicitFeedback $implicitFeedback$ --numFeatures $numFeatures$ --numIterations $numIterations$",
                "$hadoop$ jar $mahoutCoreJob$ org.apache.mahout.cf.taste.hadoop.als.RecommenderJob --input $algoFilePrefix$matrix/userRatings --userFeatures $algoFilePrefix$matrix/U --itemFeatures $algoFilePrefix$matrix/M --output $algoFilePrefix$predicted.tsv --tempDir $mahoutTempDir$ --numRecommendations $numRecommendations$ --maxRating 5",
                "$hadoop$ jar $base$/lib/$pdioItemrecAlgo$ io.prediction.algorithms.scalding.mahout.itemrec.ModelConstructor --hdfs --dbType $modeldataDbType$ --dbName $modeldataDbName$ --dbHost $modeldataDbHost$ --dbPort $modeldataDbPort$ --hdfsRoot $hdfsRoot$ --appid $appid$ --engineid $engineid$ --algoid $algoid$ --modelSet $modelset$ --unseenOnly $unseenOnly$ --numRecommendations $numRecommendations$ --recommendationTime $recommendationTime$ --implicitFeedback $implicitFeedback$"
            ],
            "offlineevalcommands": [
                "$base$/bin/quiet.sh $hadoop$ fs -rmr $mahoutTempDir$",
                "$base$/bin/quiet.sh $hadoop$ fs -rmr $algoDir$",
                "$hadoop$ jar $base$/lib/$pdioItemrecAlgo$ io.prediction.algorithms.scalding.mahout.itemrec.DataCopy --hdfs --dbType $appdataTrainingDbType$ --dbName $appdataTrainingDbName$ --dbHost $appdataTrainingDbHost$ --dbPort $appdataTrainingDbPort$ --hdfsRoot $hdfsRoot$ --appid $appid$ --engineid $engineid$ --algoid $algoid$ --evalid $evalid$ $itypes$ --viewParam $viewParam$ --likeParam $likeParam$ --dislikeParam $dislikeParam$ --conversionParam $conversionParam$ --conflictParam $conflictParam$",
                "$hadoop$ jar $base$/lib/$pdioItemrecAlgo$ io.prediction.algorithms.scalding.mahout.itemrec.DataPreparator --hdfs --dbType $appdataTrainingDbType$ --dbName $appdataTrainingDbName$ --dbHost $appdataTrainingDbHost$ --dbPort $appdataTrainingDbPort$ --hdfsRoot $hdfsRoot$ --appid $appid$ --engineid $engineid$ --algoid $algoid$ --evalid $evalid$ $itypes$ --viewParam $viewParam$ --likeParam $likeParam$ --dislikeParam $dislikeParam$ --conversionParam $conversionParam$ --conflictParam $conflictParam$",
                "$hadoop$ jar $mahoutCoreJob$ org.apache.mahout.cf.taste.hadoop.als.ParallelALSFactorizationJob --input $dataFilePrefix$ratings.csv --output $algoFilePrefix$matrix --tempDir $mahoutTempDir$ --lambda $lambda$ --implicitFeedback $implicitFeedback$ --numFeatures $numFeatures$ --numIterations $numIterations$",
                "$hadoop$ jar $mahoutCoreJob$ org.apache.mahout.cf.taste.hadoop.als.RecommenderJob --input $algoFilePrefix$matrix/userRatings --userFeatures $algoFilePrefix$matrix/U --itemFeatures $algoFilePrefix$matrix/M --output $algoFilePrefix$predicted.tsv --tempDir $mahoutTempDir$ --numRecommendations $numRecommendations$ --maxRating 5",
                "$hadoop$ jar $base$/lib/$pdioItemrecAlgo$ io.prediction.algorithms.scalding.mahout.itemrec.ModelConstructor --hdfs --dbType $modeldataTrainingDbType$ --dbName $modeldataTrainingDbName$ --dbHost $modeldataTrainingDbHost$ --dbPort $modeldataTrainingDbPort$ --hdfsRoot $hdfsRoot$ --appid $appid$ --engineid $engineid$ --algoid $algoid$ --evalid $evalid$ --modelSet $modelset$ --unseenOnly $unseenOnly$ --numRecommendations $numRecommendations$ --recommendationTime $recommendationTime$ --implicitFeedback $implicitFeedback$"
            ],
            "paramorder": [
                "lambda",
                "implicitFeedback",
                "alpha",
                "numFeatures",
                "numIterations",
                "viewParam",
                "likeParam",
                "dislikeParam",
                "conversionParam",
                "conflictParam"
            ],
            "engineinfoid": "itemrec",
            "techreq": [
                "Hadoop"
            ],
            "datareq": [
                "Users, Items, and U2I Actions such as Like, Conversion and Rate."
            ],
            "params": {
                "lambda": {
                    "name": "Lambda",
                    "description": "Regularization parameter to avoid overfitting.",
                    "constraint": {
                        "paramtype": "double"
                    },
                    "ui": {
                        "uitype": "text"
                    },
                    "defaultvalue": 0.03
                },
                "implicitFeedback": {
                    "name": "Implicit Feedback",
                    "description": "Whether data consists of implicit data.",
                    "constraint": {
                        "paramtype": "boolean"
                    },
                    "ui": {
                        "uitype": "selection",
                        "selections": [
                            {
                                "name": "True",
                                "value": "true"
                            },
                            {
                                "name": "False",
                                "value": "false"
                            }
                        ]
                    },
                    "defaultvalue": false
                },
                "alpha": {
                    "name": "Alpha",
                    "description": "Confidence parameter will be ignored if Implicit Feedback is false.",
                    "constraint": {
                        "paramtype": "integer"
                    },
                    "ui": {
                        "uitype": "text"
                    },
                    "defaultvalue": 40
                },
                "numFeatures": {
                    "name": "Number of Factorized Features",
                    "description": "Dimension of the factorized feature space.",
                    "constraint": {
                        "paramtype": "integer"
                    },
                    "ui": {
                        "uitype": "text"
                    },
                    "defaultvalue": 3
                },
                "numIterations": {
                    "name": "Number of Iterations",
                    "description": "Number of training iteration.",
                    "constraint": {
                        "paramtype": "integer"
                    },
                    "ui": {
                        "uitype": "text"
                    },
                    "defaultvalue": 5
                },
                "viewParam": {
                    "name": "View Score",
                    "description": "",
                    "constraint": {
                        "paramtype": "string"
                    },
                    "ui": {
                        "uitype": "selection",
                        "selections": [
                            {
                                "name": "1",
                                "value": "1"
                            },
                            {
                                "name": "2",
                                "value": "2"
                            },
                            {
                                "name": "3",
                                "value": "3"
                            },
                            {
                                "name": "4",
                                "value": "4"
                            },
                            {
                                "name": "5",
                                "value": "5"
                            },
                            {
                                "name": "Ignore",
                                "value": "ignore"
                            }
                        ]
                    },
                    "defaultvalue": "3"
                },
                "likeParam": {
                    "name": "Like Score",
                    "description": "",
                    "constraint": {
                        "paramtype": "string"
                    },
                    "ui": {
                        "uitype": "selection",
                        "selections": [
                            {
                                "name": "1",
                                "value": "1"
                            },
                            {
                                "name": "2",
                                "value": "2"
                            },
                            {
                                "name": "3",
                                "value": "3"
                            },
                            {
                                "name": "4",
                                "value": "4"
                            },
                            {
                                "name": "5",
                                "value": "5"
                            },
                            {
                                "name": "Ignore",
                                "value": "ignore"
                            }
                        ]
                    },
                    "defaultvalue": "5"
                },
                "dislikeParam": {
                    "name": "Dislike Score",
                    "description": "",
                    "constraint": {
                        "paramtype": "string"
                    },
                    "ui": {
                        "uitype": "selection",
                        "selections": [
                            {
                                "name": "1",
                                "value": "1"
                            },
                            {
                                "name": "2",
                                "value": "2"
                            },
                            {
                                "name": "3",
                                "value": "3"
                            },
                            {
                                "name": "4",
                                "value": "4"
                            },
                            {
                                "name": "5",
                                "value": "5"
                            },
                            {
                                "name": "Ignore",
                                "value": "ignore"
                            }
                        ]
                    },
                    "defaultvalue": "1"
                },
                "conversionParam": {
                    "name": "Conversion Score",
                    "description": "",
                    "constraint": {
                        "paramtype": "string"
                    },
                    "ui": {
                        "uitype": "selection",
                        "selections": [
                            {
                                "name": "1",
                                "value": "1"
                            },
                            {
                                "name": "2",
                                "value": "2"
                            },
                            {
                                "name": "3",
                                "value": "3"
                            },
                            {
                                "name": "4",
                                "value": "4"
                            },
                            {
                                "name": "5",
                                "value": "5"
                            },
                            {
                                "name": "Ignore",
                                "value": "ignore"
                            }
                        ]
                    },
                    "defaultvalue": "4"
                },
                "conflictParam": {
                    "name": "Override",
                    "description": "",
                    "constraint": {
                        "paramtype": "string"
                    },
                    "ui": {
                        "uitype": "selection",
                        "selections": [
                            {
                                "name": "Use the latest action",
                                "value": "latest"
                            },
                            {
                                "name": "Use the highest preference score one",
                                "value": "highest"
                            },
                            {
                                "name": "Use the lowest preference score one",
                                "value": "lowest"
                            }
                        ]
                    },
                    "defaultvalue": "latest"
                },
                "lambdaMin": {
                    "name": "lambdaMin",
                    "constraint": {
                        "paramtype": "double"
                    },
                    "ui": {
                        "uitype": "text"
                    },
                    "defaultvalue": 0.01
                },
                "lambdaMax": {
                    "name": "lambdaMax",
                    "constraint": {
                        "paramtype": "double"
                    },
                    "ui": {
                        "uitype": "text"
                    },
                    "defaultvalue": 0.1
                },
                "alphaMin": {
                    "name": "alphaMin",
                    "constraint": {
                        "paramtype": "integer"
                    },
                    "ui": {
                        "uitype": "text"
                    },
                    "defaultvalue": 10
                },
                "alphaMax": {
                    "name": "alphaMax",
                    "constraint": {
                        "paramtype": "integer"
                    },
                    "ui": {
                        "uitype": "text"
                    },
                    "defaultvalue": 50
                },
                "numFeaturesMin": {
                    "name": "numFeaturesMin",
                    "constraint": {
                        "paramtype": "integer"
                    },
                    "ui": {
                        "uitype": "text"
                    },
                    "defaultvalue": 2
                },
                "numFeaturesMax": {
                    "name": "numFeaturesMax",
                    "constraint": {
                        "paramtype": "integer"
                    },
                    "ui": {
                        "uitype": "text"
                    },
                    "defaultvalue": 10
                },
                "numIterationsMin": {
                    "name": "numIterationsMin",
                    "constraint": {
                        "paramtype": "integer"
                    },
                    "ui": {
                        "uitype": "text"
                    },
                    "defaultvalue": 1
                },
                "numIterationsMax": {
                    "name": "numIterationsMax",
                    "constraint": {
                        "paramtype": "integer"
                    },
                    "ui": {
                        "uitype": "text"
                    },
                    "defaultvalue": 20
                }
            },
            "paramsections": [
                {
                    "name": "Parameter Settings",
                    "sectiontype": "normal",
                    "params": [
                        "implicitFeedback"
                    ],
                    "subsections": [
                        {
                            "name": "Numeric Parameters",
                            "sectiontype": "tuning",
                            "params": [
                                "lambda",
                                "alpha",
                                "numFeatures",
                                "numIterations"
                            ]
                        }
                    ]
                },
                {
                    "name": "User Actions Representation Settings",
                    "sectiontype": "normal",
                    "subsections": [
                        {
                            "name": "User Action Scores",
                            "sectiontype": "normal",
                            "description": "Define the preference score represented by each user action from 1 to 5. 5 is the most preferred, 1 is the least preferred. 3 is neutral.",
                            "params": [
                                "viewParam",
                                "likeParam",
                                "dislikeParam",
                                "conversionParam"
                            ]
                        },
                        {
                            "name": "Overriding",
                            "sectiontype": "normal",
                            "description": "When there are conflicting actions, e.g. a user gives an item a rating 5 but later dislikes it, determine which action will be considered as final preference.",
                            "params": [
                                "conflictParam"
                            ]
                        }
                    ]
                }
            ]
        },
        "mahout-knnuserbased": {
            "name": "Mahout's kNN User Based Collaborative Filtering (Non-distributed)",
            "description": "Predicts user preferences based on previous behaviors of users who are the k-nearest neighbors (Non-distributed).",
            "batchcommands": [
                "$hadoop$ jar $base$/lib/$pdioItemrecAlgo$ io.prediction.algorithms.scalding.mahout.itemrec.DataCopy --hdfs --dbType $appdataDbType$ --dbName $appdataDbName$ --dbHost $appdataDbHost$ --dbPort $appdataDbPort$ --hdfsRoot $hdfsRoot$ --appid $appid$ --engineid $engineid$ --algoid $algoid$ $itypes$ --viewParam $viewParam$ --likeParam $likeParam$ --dislikeParam $dislikeParam$ --conversionParam $conversionParam$ --conflictParam $conflictParam$",
                "$hadoop$ jar $base$/lib/$pdioItemrecAlgo$ io.prediction.algorithms.scalding.mahout.itemrec.DataPreparator --hdfs --dbType $appdataDbType$ --dbName $appdataDbName$ --dbHost $appdataDbHost$ --dbPort $appdataDbPort$ --hdfsRoot $hdfsRoot$ --appid $appid$ --engineid $engineid$ --algoid $algoid$ $itypes$ --viewParam $viewParam$ --likeParam $likeParam$ --dislikeParam $dislikeParam$ --conversionParam $conversionParam$ --conflictParam $conflictParam$",
                "java -Dio.prediction.base=$base$ $configFile$ -jar $base$/lib/$mahoutItemrecAlgo$ io.prediction.algorithms.mahout.itemrec.knnuserbased.KNNUserBasedJob --hdfsRoot $hdfsRoot$ --localTempRoot $localTempRoot$ --appid $appid$ --engineid $engineid$ --algoid $algoid$ --booleanData $booleanData$ --numRecommendations $numRecommendations$ --nearestN $nearestN$ --userSimilarity $userSimilarity$ --weighted $weighted$ --minSimilarity $minSimilarity$ --samplingRate $samplingRate$",
                "$hadoop$ jar $base$/lib/$pdioItemrecAlgo$ io.prediction.algorithms.scalding.mahout.itemrec.ModelConstructor --hdfs --dbType $modeldataDbType$ --dbName $modeldataDbName$ --dbHost $modeldataDbHost$ --dbPort $modeldataDbPort$ --hdfsRoot $hdfsRoot$ --appid $appid$ --engineid $engineid$ --algoid $algoid$ --modelSet $modelset$ --unseenOnly $unseenOnly$ --numRecommendations $numRecommendations$ --recommendationTime $recommendationTime$ --booleanData $booleanData$"
            ],
            "offlineevalcommands": [
                "$hadoop$ jar $base$/lib/$pdioItemrecAlgo$ io.prediction.algorithms.scalding.mahout.itemrec.DataCopy --hdfs --dbType $appdataTrainingDbType$ --dbName $appdataTrainingDbName$ --dbHost $appdataTrainingDbHost$ --dbPort $appdataTrainingDbPort$ --hdfsRoot $hdfsRoot$ --appid $appid$ --engineid $engineid$ --algoid $algoid$ --evalid $evalid$ $itypes$ --viewParam $viewParam$ --likeParam $likeParam$ --dislikeParam $dislikeParam$ --conversionParam $conversionParam$ --conflictParam $conflictParam$",
                "$hadoop$ jar $base$/lib/$pdioItemrecAlgo$ io.prediction.algorithms.scalding.mahout.itemrec.DataPreparator --hdfs --dbType $appdataTrainingDbType$ --dbName $appdataTrainingDbName$ --dbHost $appdataTrainingDbHost$ --dbPort $appdataTrainingDbPort$ --hdfsRoot $hdfsRoot$ --appid $appid$ --engineid $engineid$ --algoid $algoid$ --evalid $evalid$ $itypes$ --viewParam $viewParam$ --likeParam $likeParam$ --dislikeParam $dislikeParam$ --conversionParam $conversionParam$ --conflictParam $conflictParam$",
                "java -Dio.prediction.base=$base$ $configFile$ -jar $base$/lib/$mahoutItemrecAlgo$ io.prediction.algorithms.mahout.itemrec.knnuserbased.KNNUserBasedJob --hdfsRoot $hdfsRoot$ --localTempRoot $localTempRoot$ --appid $appid$ --engineid $engineid$ --algoid $algoid$ --evalid $evalid$ --booleanData $booleanData$ --numRecommendations $numRecommendations$ --nearestN $nearestN$ --userSimilarity $userSimilarity$ --weighted $weighted$ --minSimilarity $minSimilarity$ --samplingRate $samplingRate$",
                "$hadoop$ jar $base$/lib/$pdioItemrecAlgo$ io.prediction.algorithms.scalding.mahout.itemrec.ModelConstructor --hdfs --dbType $modeldataTrainingDbType$ --dbName $modeldataTrainingDbName$ --dbHost $modeldataTrainingDbHost$ --dbPort $modeldataTrainingDbPort$ --hdfsRoot $hdfsRoot$ --appid $appid$ --engineid $engineid$ --algoid $algoid$ --evalid $evalid$ --modelSet $modelset$ --unseenOnly $unseenOnly$ --numRecommendations $numRecommendations$ --recommendationTime $recommendationTime$ --booleanData $booleanData$"
            ],
            "paramorder": [
                "booleanData",
                "nearestN",
                "userSimilarity",
                "weighted",
                "minSimilarity",
                "samplingRate",
                "viewParam",
                "likeParam",
                "dislikeParam",
                "conversionParam",
                "conflictParam"
            ],
            "engineinfoid": "itemrec",
            "techreq": [
                "Hadoop"
            ],
            "datareq": [
                "Users, Items, and U2I Actions such as Like, Conversion and Rate."
            ],
            "params": {
                "booleanData": {
                    "name": "Boolean Data",
                    "description": "Treat input data as having no preference values.",
                    "constraint": {
                        "paramtype": "boolean"
                    },
                    "ui": {
                        "uitype": "selection",
                        "selections": [
                            {
                                "name": "True",
                                "value": "true"
                            },
                            {
                                "name": "False",
                                "value": "false"
                            }
                        ]
                    },
                    "defaultvalue": false
                },
                "nearestN": {
                    "name": "Nearest K",
                    "description": "K-nearest neighbors to a given user.",
                    "constraint": {
                        "paramtype": "integer"
                    },
                    "ui": {
                        "uitype": "text"
                    },
                    "defaultvalue": 10
                },
                "userSimilarity": {
                    "name": "User Similarity",
                    "description": "User Similarity Measure.",
                    "constraint": {
                        "paramtype": "string"
                    },
                    "ui": {
                        "uitype": "selection",
                        "selections": [
                            {
                                "name": "City Block",
                                "value": "CityBlockSimilarity"
                            },
                            {
                                "name": "Euclidean Distance",
                                "value": "EuclideanDistanceSimilarity"
                            },
                            {
                                "name": "Log-Likelihood",
                                "value": "LogLikelihoodSimilarity"
                            },
                            {
                                "name": "Pearson Correlation",
                                "value": "PearsonCorrelationSimilarity"
                            },
                            {
                                "name": "Spearman Correlation",
                                "value": "SpearmanCorrelationSimilarity"
                            },
                            {
                                "name": "Tanimoto Coefficient",
                                "value": "TanimotoCoefficientSimilarity"
                            },
                            {
                                "name": "Uncentered Cosine",
                                "value": "UncenteredCosineSimilarity"
                            }
                        ]
                    },
                    "defaultvalue": "PearsonCorrelationSimilarity"
                },
                "weighted": {
                    "name": "Weighted",
                    "description": "The Similarity score is weighted (only applied to Euclidean Distance, Pearson Correlation, Uncentered Cosine user similarity).",
                    "constraint": {
                        "paramtype": "boolean"
                    },
                    "ui": {
                        "uitype": "selection",
                        "selections": [
                            {
                                "name": "True",
                                "value": "true"
                            },
                            {
                                "name": "False",
                                "value": "false"
                            }
                        ]
                    },
                    "defaultvalue": false
                },
                "minSimilarity": {
                    "name": "Minimal Similarity",
                    "description": "Minimal similarity required for neighbors.",
                    "constraint": {
                        "paramtype": "double"
                    },
                    "ui": {
                        "uitype": "text"
                    },
                    "defaultvalue": 5e-324
                },
                "samplingRate": {
                    "name": "Sampling Rate",
                    "description": "Must be greater > 0 and <= 1. Percentage of users to consider when building neighborhood. Decrease to trade quality for performance.",
                    "constraint": {
                        "paramtype": "integer"
                    },
                    "ui": {
                        "uitype": "text"
                    },
                    "defaultvalue": 1
                },
                "viewParam": {
                    "name": "View Score",
                    "description": "",
                    "constraint": {
                        "paramtype": "string"
                    },
                    "ui": {
                        "uitype": "selection",
                        "selections": [
                            {
                                "name": "1",
                                "value": "1"
                            },
                            {
                                "name": "2",
                                "value": "2"
                            },
                            {
                                "name": "3",
                                "value": "3"
                            },
                            {
                                "name": "4",
                                "value": "4"
                            },
                            {
                                "name": "5",
                                "value": "5"
                            },
                            {
                                "name": "Ignore",
                                "value": "ignore"
                            }
                        ]
                    },
                    "defaultvalue": "3"
                },
                "likeParam": {
                    "name": "Like Score",
                    "description": "",
                    "constraint": {
                        "paramtype": "string"
                    },
                    "ui": {
                        "uitype": "selection",
                        "selections": [
                            {
                                "name": "1",
                                "value": "1"
                            },
                            {
                                "name": "2",
                                "value": "2"
                            },
                            {
                                "name": "3",
                                "value": "3"
                            },
                            {
                                "name": "4",
                                "value": "4"
                            },
                            {
                                "name": "5",
                                "value": "5"
                            },
                            {
                                "name": "Ignore",
                                "value": "ignore"
                            }
                        ]
                    },
                    "defaultvalue": "5"
                },
                "dislikeParam": {
                    "name": "Dislike Score",
                    "description": "",
                    "constraint": {
                        "paramtype": "string"
                    },
                    "ui": {
                        "uitype": "selection",
                        "selections": [
                            {
                                "name": "1",
                                "value": "1"
                            },
                            {
                                "name": "2",
                                "value": "2"
                            },
                            {
                                "name": "3",
                                "value": "3"
                            },
                            {
                                "name": "4",
                                "value": "4"
                            },
                            {
                                "name": "5",
                                "value": "5"
                            },
                            {
                                "name": "Ignore",
                                "value": "ignore"
                            }
                        ]
                    },
                    "defaultvalue": "1"
                },
                "conversionParam": {
                    "name": "Conversion Score",
                    "description": "",
                    "constraint": {
                        "paramtype": "string"
                    },
                    "ui": {
                        "uitype": "selection",
                        "selections": [
                            {
                                "name": "1",
                                "value": "1"
                            },
                            {
                                "name": "2",
                                "value": "2"
                            },
                            {
                                "name": "3",
                                "value": "3"
                            },
                            {
                                "name": "4",
                                "value": "4"
                            },
                            {
                                "name": "5",
                                "value": "5"
                            },
                            {
                                "name": "Ignore",
                                "value": "ignore"
                            }
                        ]
                    },
                    "defaultvalue": "4"
                },
                "conflictParam": {
                    "name": "Override",
                    "description": "",
                    "constraint": {
                        "paramtype": "string"
                    },
                    "ui": {
                        "uitype": "selection",
                        "selections": [
                            {
                                "name": "Use the latest action",
                                "value": "latest"
                            },
                            {
                                "name": "Use the highest preference score one",
                                "value": "highest"
                            },
                            {
                                "name": "Use the lowest preference score one",
                                "value": "lowest"
                            }
                        ]
                    },
                    "defaultvalue": "latest"
                },
                "nearestNMin": {
                    "name": "nearestNMin",
                    "constraint": {
                        "paramtype": "integer"
                    },
                    "ui": {
                        "uitype": "text"
                    },
                    "defaultvalue": 5
                },
                "nearestNMax": {
                    "name": "nearestNMax",
                    "constraint": {
                        "paramtype": "integer"
                    },
                    "ui": {
                        "uitype": "text"
                    },
                    "defaultvalue": 15
                },
                "minSimilarityMin": {
                    "name": "minSimilarityMin",
                    "constraint": {
                        "paramtype": "double"
                    },
                    "ui": {
                        "uitype": "text"
                    },
                    "defaultvalue": 5e-324
                },
                "minSimilarityMax": {
                    "name": "minSimilarityMax",
                    "constraint": {
                        "paramtype": "double"
                    },
                    "ui": {
                        "uitype": "text"
                    },
                    "defaultvalue": 0.2
                },
                "samplingRateMin": {
                    "name": "samplingRateMin",
                    "constraint": {
                        "paramtype": "double"
                    },
                    "ui": {
                        "uitype": "text"
                    },
                    "defaultvalue": 0.5
                },
                "samplingRateMax": {
                    "name": "samplingRateMax",
                    "constraint": {
                        "paramtype": "integer"
                    },
                    "ui": {
                        "uitype": "text"
                    },
                    "defaultvalue": 1
                }
            },
            "paramsections": [
                {
                    "name": "Parameter Settings",
                    "sectiontype": "normal",
                    "subsections": [
                        {
                            "name": "User Similarity Measurement",
                            "sectiontype": "normal",
                            "params": [
                                "userSimilarity"
                            ]
                        },
                        {
                            "name": "Advanced Parameters",
                            "sectiontype": "normal",
                            "params": [
                                "booleanData",
                                "weighted"
                            ]
                        },
                        {
                            "name": "Numeric Parameters",
                            "sectiontype": "tuning",
                            "params": [
                                "nearestN",
                                "minSimilarity",
                                "samplingRate"
                            ]
                        }
                    ]
                },
                {
                    "name": "User Actions Representation Settings",
                    "sectiontype": "normal",
                    "subsections": [
                        {
                            "name": "User Action Scores",
                            "sectiontype": "normal",
                            "description": "Define the preference score represented by each user action from 1 to 5. 5 is the most preferred, 1 is the least preferred. 3 is neutral.",
                            "params": [
                                "viewParam",
                                "likeParam",
                                "dislikeParam",
                                "conversionParam"
                            ]
                        },
                        {
                            "name": "Overriding",
                            "sectiontype": "normal",
                            "description": "When there are conflicting actions, e.g. a user gives an item a rating 5 but later dislikes it, determine which action will be considered as final preference.",
                            "params": [
                                "conflictParam"
                            ]
                        }
                    ]
                }
            ]
        },
        "mahout-thresholduserbased": {
            "name": "Mahout's Threshold User Based Collaborative Filtering (Non-distributed)",
            "description": "Predicts user preferences based on previous behaviors of users whose similarity meets or exceeds a certain threshold (Non-distributed).",
            "batchcommands": [
                "$hadoop$ jar $base$/lib/$pdioItemrecAlgo$ io.prediction.algorithms.scalding.mahout.itemrec.DataCopy --hdfs --dbType $appdataDbType$ --dbName $appdataDbName$ --dbHost $appdataDbHost$ --dbPort $appdataDbPort$ --hdfsRoot $hdfsRoot$ --appid $appid$ --engineid $engineid$ --algoid $algoid$ $itypes$ --viewParam $viewParam$ --likeParam $likeParam$ --dislikeParam $dislikeParam$ --conversionParam $conversionParam$ --conflictParam $conflictParam$",
                "$hadoop$ jar $base$/lib/$pdioItemrecAlgo$ io.prediction.algorithms.scalding.mahout.itemrec.DataPreparator --hdfs --dbType $appdataDbType$ --dbName $appdataDbName$ --dbHost $appdataDbHost$ --dbPort $appdataDbPort$ --hdfsRoot $hdfsRoot$ --appid $appid$ --engineid $engineid$ --algoid $algoid$ $itypes$ --viewParam $viewParam$ --likeParam $likeParam$ --dislikeParam $dislikeParam$ --conversionParam $conversionParam$ --conflictParam $conflictParam$",
                "java -Dio.prediction.base=$base$ $configFile$ -jar $base$/lib/$mahoutItemrecAlgo$ io.prediction.algorithms.mahout.itemrec.thresholduserbased.ThresholdUserBasedJob --hdfsRoot $hdfsRoot$ --localTempRoot $localTempRoot$ --appid $appid$ --engineid $engineid$ --algoid $algoid$ --booleanData $booleanData$ --numRecommendations $numRecommendations$ --threshold $threshold$ --userSimilarity $userSimilarity$ --weighted $weighted$ --samplingRate $samplingRate$",
                "$hadoop$ jar $base$/lib/$pdioItemrecAlgo$ io.prediction.algorithms.scalding.mahout.itemrec.ModelConstructor --hdfs --dbType $modeldataDbType$ --dbName $modeldataDbName$ --dbHost $modeldataDbHost$ --dbPort $modeldataDbPort$ --hdfsRoot $hdfsRoot$ --appid $appid$ --engineid $engineid$ --algoid $algoid$ --modelSet $modelset$ --unseenOnly $unseenOnly$ --numRecommendations $numRecommendations$ --recommendationTime $recommendationTime$ --booleanData $booleanData$"
            ],
            "offlineevalcommands": [
                "$hadoop$ jar $base$/lib/$pdioItemrecAlgo$ io.prediction.algorithms.scalding.mahout.itemrec.DataCopy --hdfs --dbType $appdataTrainingDbType$ --dbName $appdataTrainingDbName$ --dbHost $appdataTrainingDbHost$ --dbPort $appdataTrainingDbPort$ --hdfsRoot $hdfsRoot$ --appid $appid$ --engineid $engineid$ --algoid $algoid$ --evalid $evalid$ $itypes$ --viewParam $viewParam$ --likeParam $likeParam$ --dislikeParam $dislikeParam$ --conversionParam $conversionParam$ --conflictParam $conflictParam$",
                "$hadoop$ jar $base$/lib/$pdioItemrecAlgo$ io.prediction.algorithms.scalding.mahout.itemrec.DataPreparator --hdfs --dbType $appdataTrainingDbType$ --dbName $appdataTrainingDbName$ --dbHost $appdataTrainingDbHost$ --dbPort $appdataTrainingDbPort$ --hdfsRoot $hdfsRoot$ --appid $appid$ --engineid $engineid$ --algoid $algoid$ --evalid $evalid$ $itypes$ --viewParam $viewParam$ --likeParam $likeParam$ --dislikeParam $dislikeParam$ --conversionParam $conversionParam$ --conflictParam $conflictParam$",
                "java -Dio.prediction.base=$base$ $configFile$ -jar $base$/lib/$mahoutItemrecAlgo$ io.prediction.algorithms.mahout.itemrec.thresholduserbased.ThresholdUserBasedJob --hdfsRoot $hdfsRoot$ --localTempRoot $localTempRoot$ --appid $appid$ --engineid $engineid$ --algoid $algoid$ --evalid $evalid$ --booleanData $booleanData$ --numRecommendations $numRecommendations$ --threshold $threshold$ --userSimilarity $userSimilarity$ --weighted $weighted$ --samplingRate $samplingRate$",
                "$hadoop$ jar $base$/lib/$pdioItemrecAlgo$ io.prediction.algorithms.scalding.mahout.itemrec.ModelConstructor --hdfs --dbType $modeldataTrainingDbType$ --dbName $modeldataTrainingDbName$ --dbHost $modeldataTrainingDbHost$ --dbPort $modeldataTrainingDbPort$ --hdfsRoot $hdfsRoot$ --appid $appid$ --engineid $engineid$ --algoid $algoid$ --evalid $evalid$ --modelSet $modelset$ --unseenOnly $unseenOnly$ --numRecommendations $numRecommendations$ --recommendationTime $recommendationTime$ --booleanData $booleanData$"
            ],
            "paramorder": [
                "booleanData",
                "threshold",
                "userSimilarity",
                "weighted",
                "samplingRate",
                "viewParam",
                "likeParam",
                "dislikeParam",
                "conversionParam",
                "conflictParam"
            ],
            "engineinfoid": "itemrec",
            "techreq": [
                "Hadoop"
            ],
            "datareq": [
                "Users, Items, and U2I Actions such as Like, Conversion and Rate."
            ],
            "params": {
                "booleanData": {
                    "name": "Boolean Data",
                    "description": "Treat input data as having no preference values.",
                    "constraint": {
                        "paramtype": "boolean"
                    },
                    "ui": {
                        "uitype": "selection",
                        "selections": [
                            {
                                "name": "True",
                                "value": "true"
                            },
                            {
                                "name": "False",
                                "value": "false"
                            }
                        ]
                    },
                    "defaultvalue": false
                },
                "threshold": {
                    "name": "Threshold",
                    "description": "Similarity threshold.",
                    "constraint": {
                        "paramtype": "double"
                    },
                    "ui": {
                        "uitype": "text"
                    },
                    "defaultvalue": 5e-324
                },
                "userSimilarity": {
                    "name": "User Similarity",
                    "description": "User Similarity Measure.",
                    "constraint": {
                        "paramtype": "string"
                    },
                    "ui": {
                        "uitype": "selection",
                        "selections": [
                            {
                                "name": "City Block",
                                "value": "CityBlockSimilarity"
                            },
                            {
                                "name": "Euclidean Distance",
                                "value": "EuclideanDistanceSimilarity"
                            },
                            {
                                "name": "Log-Likelihood",
                                "value": "LogLikelihoodSimilarity"
                            },
                            {
                                "name": "Pearson Correlation",
                                "value": "PearsonCorrelationSimilarity"
                            },
                            {
                                "name": "Spearman Correlation",
                                "value": "SpearmanCorrelationSimilarity"
                            },
                            {
                                "name": "Tanimoto Coefficient",
                                "value": "TanimotoCoefficientSimilarity"
                            },
                            {
                                "name": "Uncentered Cosine",
                                "value": "UncenteredCosineSimilarity"
                            }
                        ]
                    },
                    "defaultvalue": "PearsonCorrelationSimilarity"
                },
                "weighted": {
                    "name": "Weighted",
                    "description": "The Similarity score is weighted (only applied to Euclidean Distance, Pearson Correlation, Uncentered Cosine user similarity).",
                    "constraint": {
                        "paramtype": "boolean"
                    },
                    "ui": {
                        "uitype": "selection",
                        "selections": [
                            {
                                "name": "True",
                                "value": "true"
                            },
                            {
                                "name": "False",
                                "value": "false"
                            }
                        ]
                    },
                    "defaultvalue": false
                },
                "samplingRate": {
                    "name": "Sampling Rate",
                    "description": "Must be greater > 0 and <= 1. Percentage of users to consider when building neighborhood. Decrease to trade quality for performance.",
                    "constraint": {
                        "paramtype": "integer"
                    },
                    "ui": {
                        "uitype": "text"
                    },
                    "defaultvalue": 1
                },
                "viewParam": {
                    "name": "View Score",
                    "description": "",
                    "constraint": {
                        "paramtype": "string"
                    },
                    "ui": {
                        "uitype": "selection",
                        "selections": [
                            {
                                "name": "1",
                                "value": "1"
                            },
                            {
                                "name": "2",
                                "value": "2"
                            },
                            {
                                "name": "3",
                                "value": "3"
                            },
                            {
                                "name": "4",
                                "value": "4"
                            },
                            {
                                "name": "5",
                                "value": "5"
                            },
                            {
                                "name": "Ignore",
                                "value": "ignore"
                            }
                        ]
                    },
                    "defaultvalue": "3"
                },
                "likeParam": {
                    "name": "Like Score",
                    "description": "",
                    "constraint": {
                        "paramtype": "string"
                    },
                    "ui": {
                        "uitype": "selection",
                        "selections": [
                            {
                                "name": "1",
                                "value": "1"
                            },
                            {
                                "name": "2",
                                "value": "2"
                            },
                            {
                                "name": "3",
                                "value": "3"
                            },
                            {
                                "name": "4",
                                "value": "4"
                            },
                            {
                                "name": "5",
                                "value": "5"
                            },
                            {
                                "name": "Ignore",
                                "value": "ignore"
                            }
                        ]
                    },
                    "defaultvalue": "5"
                },
                "dislikeParam": {
                    "name": "Dislike Score",
                    "description": "",
                    "constraint": {
                        "paramtype": "string"
                    },
                    "ui": {
                        "uitype": "selection",
                        "selections": [
                            {
                                "name": "1",
                                "value": "1"
                            },
                            {
                                "name": "2",
                                "value": "2"
                            },
                            {
                                "name": "3",
                                "value": "3"
                            },
                            {
                                "name": "4",
                                "value": "4"
                            },
                            {
                                "name": "5",
                                "value": "5"
                            },
                            {
                                "name": "Ignore",
                                "value": "ignore"
                            }
                        ]
                    },
                    "defaultvalue": "1"
                },
                "conversionParam": {
                    "name": "Conversion Score",
                    "description": "",
                    "constraint": {
                        "paramtype": "string"
                    },
                    "ui": {
                        "uitype": "selection",
                        "selections": [
                            {
                                "name": "1",
                                "value": "1"
                            },
                            {
                                "name": "2",
                                "value": "2"
                            },
                            {
                                "name": "3",
                                "value": "3"
                            },
                            {
                                "name": "4",
                                "value": "4"
                            },
                            {
                                "name": "5",
                                "value": "5"
                            },
                            {
                                "name": "Ignore",
                                "value": "ignore"
                            }
                        ]
                    },
                    "defaultvalue": "4"
                },
                "conflictParam": {
                    "name": "Override",
                    "description": "",
                    "constraint": {
                        "paramtype": "string"
                    },
                    "ui": {
                        "uitype": "selection",
                        "selections": [
                            {
                                "name": "Use the latest action",
                                "value": "latest"
                            },
                            {
                                "name": "Use the highest preference score one",
                                "value": "highest"
                            },
                            {
                                "name": "Use the lowest preference score one",
                                "value": "lowest"
                            }
                        ]
                    },
                    "defaultvalue": "latest"
                },
                "thresholdMin": {
                    "name": "thresholdMin",
                    "constraint": {
                        "paramtype": "double"
                    },
                    "ui": {
                        "uitype": "text"
                    },
                    "defaultvalue": 5e-324
                },
                "thresholdMax": {
                    "name": "thresholdMax",
                    "constraint": {
                        "paramtype": "double"
                    },
                    "ui": {
                        "uitype": "text"
                    },
                    "defaultvalue": 0.2
                },
                "samplingRateMin": {
                    "name": "samplingRateMin",
                    "constraint": {
                        "paramtype": "double"
                    },
                    "ui": {
                        "uitype": "text"
                    },
                    "defaultvalue": 0.5
                },
                "samplingRateMax": {
                    "name": "samplingRateMax",
                    "constraint": {
                        "paramtype": "integer"
                    },
                    "ui": {
                        "uitype": "text"
                    },
                    "defaultvalue": 1
                }
            },
            "paramsections": [
                {
                    "name": "Parameter Settings",
                    "sectiontype": "normal",
                    "subsections": [
                        {
                            "name": "User Similarity Measurement",
                            "sectiontype": "normal",
                            "params": [
                                "userSimilarity"
                            ]
                        },
                        {
                            "name": "Advanced Parameters",
                            "sectiontype": "normal",
                            "params": [
                                "booleanData",
                                "weighted"
                            ]
                        },
                        {
                            "name": "Numeric Parameters",
                            "sectiontype": "tuning",
                            "params": [
                                "threshold",
                                "samplingRate"
                            ]
                        }
                    ]
                },
                {
                    "name": "User Actions Representation Settings",
                    "sectiontype": "normal",
                    "subsections": [
                        {
                            "name": "User Action Scores",
                            "sectiontype": "normal",
                            "description": "Define the preference score represented by each user action from 1 to 5. 5 is the most preferred, 1 is the least preferred. 3 is neutral.",
                            "params": [
                                "viewParam",
                                "likeParam",
                                "dislikeParam",
                                "conversionParam"
                            ]
                        },
                        {
                            "name": "Overriding",
                            "sectiontype": "normal",
                            "description": "When there are conflicting actions, e.g. a user gives an item a rating 5 but later dislikes it, determine which action will be considered as final preference.",
                            "params": [
                                "conflictParam"
                            ]
                        }
                    ]
                }
            ]
        },
        "mahout-slopeone": {
            "name": "Mahout's SlopeOne Rating Based Collaborative Filtering (Non-distributed)",
            "description": "Predicts user preferences based on average difference in preference values between new items and the items for which the user has indicated preferences (Non-distributed).",
            "batchcommands": [
                "$hadoop$ jar $base$/lib/$pdioItemrecAlgo$ io.prediction.algorithms.scalding.mahout.itemrec.DataCopy --hdfs --dbType $appdataDbType$ --dbName $appdataDbName$ --dbHost $appdataDbHost$ --dbPort $appdataDbPort$ --hdfsRoot $hdfsRoot$ --appid $appid$ --engineid $engineid$ --algoid $algoid$ $itypes$ --viewParam $viewParam$ --likeParam $likeParam$ --dislikeParam $dislikeParam$ --conversionParam $conversionParam$ --conflictParam $conflictParam$",
                "$hadoop$ jar $base$/lib/$pdioItemrecAlgo$ io.prediction.algorithms.scalding.mahout.itemrec.DataPreparator --hdfs --dbType $appdataDbType$ --dbName $appdataDbName$ --dbHost $appdataDbHost$ --dbPort $appdataDbPort$ --hdfsRoot $hdfsRoot$ --appid $appid$ --engineid $engineid$ --algoid $algoid$ $itypes$ --viewParam $viewParam$ --likeParam $likeParam$ --dislikeParam $dislikeParam$ --conversionParam $conversionParam$ --conflictParam $conflictParam$",
                "java -Dio.prediction.base=$base$ $configFile$ -jar $base$/lib/$mahoutItemrecAlgo$ io.prediction.algorithms.mahout.itemrec.slopeone.SlopeOneJob --hdfsRoot $hdfsRoot$ --localTempRoot $localTempRoot$ --appid $appid$ --engineid $engineid$ --algoid $algoid$ --numRecommendations $numRecommendations$ --weighting $weighting$",
                "$hadoop$ jar $base$/lib/$pdioItemrecAlgo$ io.prediction.algorithms.scalding.mahout.itemrec.ModelConstructor --hdfs --dbType $modeldataDbType$ --dbName $modeldataDbName$ --dbHost $modeldataDbHost$ --dbPort $modeldataDbPort$ --hdfsRoot $hdfsRoot$ --appid $appid$ --engineid $engineid$ --algoid $algoid$ --modelSet $modelset$ --unseenOnly $unseenOnly$ --numRecommendations $numRecommendations$ --recommendationTime $recommendationTime$"
            ],
            "offlineevalcommands": [
                "$hadoop$ jar $base$/lib/$pdioItemrecAlgo$ io.prediction.algorithms.scalding.mahout.itemrec.DataCopy --hdfs --dbType $appdataTrainingDbType$ --dbName $appdataTrainingDbName$ --dbHost $appdataTrainingDbHost$ --dbPort $appdataTrainingDbPort$ --hdfsRoot $hdfsRoot$ --appid $appid$ --engineid $engineid$ --algoid $algoid$ --evalid $evalid$ $itypes$ --viewParam $viewParam$ --likeParam $likeParam$ --dislikeParam $dislikeParam$ --conversionParam $conversionParam$ --conflictParam $conflictParam$",
                "$hadoop$ jar $base$/lib/$pdioItemrecAlgo$ io.prediction.algorithms.scalding.mahout.itemrec.DataPreparator --hdfs --dbType $appdataTrainingDbType$ --dbName $appdataTrainingDbName$ --dbHost $appdataTrainingDbHost$ --dbPort $appdataTrainingDbPort$ --hdfsRoot $hdfsRoot$ --appid $appid$ --engineid $engineid$ --algoid $algoid$ --evalid $evalid$ $itypes$ --viewParam $viewParam$ --likeParam $likeParam$ --dislikeParam $dislikeParam$ --conversionParam $conversionParam$ --conflictParam $conflictParam$",
                "java -Dio.prediction.base=$base$ $configFile$ -jar $base$/lib/$mahoutItemrecAlgo$ io.prediction.algorithms.mahout.itemrec.slopeone.SlopeOneJob --hdfsRoot $hdfsRoot$ --localTempRoot $localTempRoot$ --appid $appid$ --engineid $engineid$ --algoid $algoid$ --evalid $evalid$ --numRecommendations $numRecommendations$ --weighting $weighting$",
                "$hadoop$ jar $base$/lib/$pdioItemrecAlgo$ io.prediction.algorithms.scalding.mahout.itemrec.ModelConstructor --hdfs --dbType $modeldataTrainingDbType$ --dbName $modeldataTrainingDbName$ --dbHost $modeldataTrainingDbHost$ --dbPort $modeldataTrainingDbPort$ --hdfsRoot $hdfsRoot$ --appid $appid$ --engineid $engineid$ --algoid $algoid$ --evalid $evalid$ --modelSet $modelset$ --unseenOnly $unseenOnly$ --numRecommendations $numRecommendations$ --recommendationTime $recommendationTime$"
            ],
            "paramorder": [
                "weighting",
                "viewParam",
                "likeParam",
                "dislikeParam",
                "conversionParam",
                "conflictParam"
            ],
            "engineinfoid": "itemrec",
            "techreq": [
                "Hadoop"
            ],
            "datareq": [
                "Users, Items, and U2I Actions such as Like, Conversion and Rate."
            ],
            "params": {
                "weighting": {
                    "name": "Weighting",
                    "description": "Weighted preference difference.",
                    "constraint": {
                        "paramtype": "string"
                    },
                    "ui": {
                        "uitype": "selection",
                        "selections": [
                            {
                                "name": "No Weighting",
                                "value": "No_Weighting"
                            },
                            {
                                "name": "Count",
                                "value": "Count"
                            },
                            {
                                "name": "Standard Deviation",
                                "value": "Standard_Deviation"
                            }
                        ]
                    },
                    "defaultvalue": "Standard_Deviation"
                },
                "viewParam": {
                    "name": "View Score",
                    "description": "",
                    "constraint": {
                        "paramtype": "string"
                    },
                    "ui": {
                        "uitype": "selection",
                        "selections": [
                            {
                                "name": "1",
                                "value": "1"
                            },
                            {
                                "name": "2",
                                "value": "2"
                            },
                            {
                                "name": "3",
                                "value": "3"
                            },
                            {
                                "name": "4",
                                "value": "4"
                            },
                            {
                                "name": "5",
                                "value": "5"
                            },
                            {
                                "name": "Ignore",
                                "value": "ignore"
                            }
                        ]
                    },
                    "defaultvalue": "3"
                },
                "likeParam": {
                    "name": "Like Score",
                    "description": "",
                    "constraint": {
                        "paramtype": "string"
                    },
                    "ui": {
                        "uitype": "selection",
                        "selections": [
                            {
                                "name": "1",
                                "value": "1"
                            },
                            {
                                "name": "2",
                                "value": "2"
                            },
                            {
                                "name": "3",
                                "value": "3"
                            },
                            {
                                "name": "4",
                                "value": "4"
                            },
                            {
                                "name": "5",
                                "value": "5"
                            },
                            {
                                "name": "Ignore",
                                "value": "ignore"
                            }
                        ]
                    },
                    "defaultvalue": "5"
                },
                "dislikeParam": {
                    "name": "Dislike Score",
                    "description": "",
                    "constraint": {
                        "paramtype": "string"
                    },
                    "ui": {
                        "uitype": "selection",
                        "selections": [
                            {
                                "name": "1",
                                "value": "1"
                            },
                            {
                                "name": "2",
                                "value": "2"
                            },
                            {
                                "name": "3",
                                "value": "3"
                            },
                            {
                                "name": "4",
                                "value": "4"
                            },
                            {
                                "name": "5",
                                "value": "5"
                            },
                            {
                                "name": "Ignore",
                                "value": "ignore"
                            }
                        ]
                    },
                    "defaultvalue": "1"
                },
                "conversionParam": {
                    "name": "Conversion Score",
                    "description": "",
                    "constraint": {
                        "paramtype": "string"
                    },
                    "ui": {
                        "uitype": "selection",
                        "selections": [
                            {
                                "name": "1",
                                "value": "1"
                            },
                            {
                                "name": "2",
                                "value": "2"
                            },
                            {
                                "name": "3",
                                "value": "3"
                            },
                            {
                                "name": "4",
                                "value": "4"
                            },
                            {
                                "name": "5",
                                "value": "5"
                            },
                            {
                                "name": "Ignore",
                                "value": "ignore"
                            }
                        ]
                    },
                    "defaultvalue": "4"
                },
                "conflictParam": {
                    "name": "Override",
                    "description": "",
                    "constraint": {
                        "paramtype": "string"
                    },
                    "ui": {
                        "uitype": "selection",
                        "selections": [
                            {
                                "name": "Use the latest action",
                                "value": "latest"
                            },
                            {
                                "name": "Use the highest preference score one",
                                "value": "highest"
                            },
                            {
                                "name": "Use the lowest preference score one",
                                "value": "lowest"
                            }
                        ]
                    },
                    "defaultvalue": "latest"
                }
            },
            "paramsections": [
                {
                    "name": "Parameter Settings",
                    "sectiontype": "normal",
                    "subsections": [
                        {
                            "name": "Weighting Settings",
                            "sectiontype": "normal",
                            "params": [
                                "weighting"
                            ]
                        }
                    ]
                },
                {
                    "name": "User Actions Representation Settings",
                    "sectiontype": "normal",
                    "subsections": [
                        {
                            "name": "User Action Scores",
                            "sectiontype": "normal",
                            "description": "Define the preference score represented by each user action from 1 to 5. 5 is the most preferred, 1 is the least preferred. 3 is neutral.",
                            "params": [
                                "viewParam",
                                "likeParam",
                                "dislikeParam",
                                "conversionParam"
                            ]
                        },
                        {
                            "name": "Overriding",
                            "sectiontype": "normal",
                            "description": "When there are conflicting actions, e.g. a user gives an item a rating 5 but later dislikes it, determine which action will be considered as final preference.",
                            "params": [
                                "conflictParam"
                            ]
                        }
                    ]
                }
            ]
        },
        "mahout-alswr": {
            "name": "Mahout's ALS-WR (Non-distributed)",
            "description": "Predict user preferences using matrix factorization (Non-distributed).",
            "batchcommands": [
                "$hadoop$ jar $base$/lib/$pdioItemrecAlgo$ io.prediction.algorithms.scalding.mahout.itemrec.DataCopy --hdfs --dbType $appdataDbType$ --dbName $appdataDbName$ --dbHost $appdataDbHost$ --dbPort $appdataDbPort$ --hdfsRoot $hdfsRoot$ --appid $appid$ --engineid $engineid$ --algoid $algoid$ $itypes$ --viewParam $viewParam$ --likeParam $likeParam$ --dislikeParam $dislikeParam$ --conversionParam $conversionParam$ --conflictParam $conflictParam$",
                "$hadoop$ jar $base$/lib/$pdioItemrecAlgo$ io.prediction.algorithms.scalding.mahout.itemrec.DataPreparator --hdfs --dbType $appdataDbType$ --dbName $appdataDbName$ --dbHost $appdataDbHost$ --dbPort $appdataDbPort$ --hdfsRoot $hdfsRoot$ --appid $appid$ --engineid $engineid$ --algoid $algoid$ $itypes$ --viewParam $viewParam$ --likeParam $likeParam$ --dislikeParam $dislikeParam$ --conversionParam $conversionParam$ --conflictParam $conflictParam$",
                "java -Dio.prediction.base=$base$ $configFile$ -jar $base$/lib/$mahoutItemrecAlgo$ io.prediction.algorithms.mahout.itemrec.alswr.ALSWRJob --hdfsRoot $hdfsRoot$ --localTempRoot $localTempRoot$ --appid $appid$ --engineid $engineid$ --algoid $algoid$ --numRecommendations $numRecommendations$ --numFeatures $numFeatures$ --lambda $lambda$ --numIterations $numIterations$",
                "$hadoop$ jar $base$/lib/$pdioItemrecAlgo$ io.prediction.algorithms.scalding.mahout.itemrec.ModelConstructor --hdfs --dbType $modeldataDbType$ --dbName $modeldataDbName$ --dbHost $modeldataDbHost$ --dbPort $modeldataDbPort$ --hdfsRoot $hdfsRoot$ --appid $appid$ --engineid $engineid$ --algoid $algoid$ --modelSet $modelset$ --unseenOnly $unseenOnly$ --numRecommendations $numRecommendations$ --recommendationTime $recommendationTime$"
            ],
            "offlineevalcommands": [
                "$hadoop$ jar $base$/lib/$pdioItemrecAlgo$ io.prediction.algorithms.scalding.mahout.itemrec.DataCopy --hdfs --dbType $appdataTrainingDbType$ --dbName $appdataTrainingDbName$ --dbHost $appdataTrainingDbHost$ --dbPort $appdataTrainingDbPort$ --hdfsRoot $hdfsRoot$ --appid $appid$ --engineid $engineid$ --algoid $algoid$ --evalid $evalid$ $itypes$ --viewParam $viewParam$ --likeParam $likeParam$ --dislikeParam $dislikeParam$ --conversionParam $conversionParam$ --conflictParam $conflictParam$",
                "$hadoop$ jar $base$/lib/$pdioItemrecAlgo$ io.prediction.algorithms.scalding.mahout.itemrec.DataPreparator --hdfs --dbType $appdataTrainingDbType$ --dbName $appdataTrainingDbName$ --dbHost $appdataTrainingDbHost$ --dbPort $appdataTrainingDbPort$ --hdfsRoot $hdfsRoot$ --appid $appid$ --engineid $engineid$ --algoid $algoid$ --evalid $evalid$ $itypes$ --viewParam $viewParam$ --likeParam $likeParam$ --dislikeParam $dislikeParam$ --conversionParam $conversionParam$ --conflictParam $conflictParam$",
                "java -Dio.prediction.base=$base$ $configFile$ -jar $base$/lib/$mahoutItemrecAlgo$ io.prediction.algorithms.mahout.itemrec.alswr.ALSWRJob --hdfsRoot $hdfsRoot$ --localTempRoot $localTempRoot$ --appid $appid$ --engineid $engineid$ --algoid $algoid$ --evalid $evalid$ --numRecommendations $numRecommendations$ --numFeatures $numFeatures$ --lambda $lambda$ --numIterations $numIterations$",
                "$hadoop$ jar $base$/lib/$pdioItemrecAlgo$ io.prediction.algorithms.scalding.mahout.itemrec.ModelConstructor --hdfs --dbType $modeldataTrainingDbType$ --dbName $modeldataTrainingDbName$ --dbHost $modeldataTrainingDbHost$ --dbPort $modeldataTrainingDbPort$ --hdfsRoot $hdfsRoot$ --appid $appid$ --engineid $engineid$ --algoid $algoid$ --evalid $evalid$ --modelSet $modelset$ --unseenOnly $unseenOnly$ --numRecommendations $numRecommendations$ --recommendationTime $recommendationTime$"
            ],
            "paramorder": [
                "numFeatures",
                "lambda",
                "numIterations",
                "viewParam",
                "likeParam",
                "dislikeParam",
                "conversionParam",
                "conflictParam"
            ],
            "engineinfoid": "itemrec",
            "techreq": [
                "Hadoop"
            ],
            "datareq": [
                "Users, Items, and U2I Actions such as Like, Conversion and Rate."
            ],
            "params": {
                "numFeatures": {
                    "name": "Number of Factorized Features",
                    "description": "Dimension of the factorized feature space.",
                    "constraint": {
                        "paramtype": "integer"
                    },
                    "ui": {
                        "uitype": "text"
                    },
                    "defaultvalue": 3
                },
                "lambda": {
                    "name": "Lambda",
                    "description": "Regularization param to avoid overfitting.",
                    "constraint": {
                        "paramtype": "double"
                    },
                    "ui": {
                        "uitype": "text"
                    },
                    "defaultvalue": 0.03
                },
                "numIterations": {
                    "name": "Number of Iterations",
                    "description": "Number of training iteration.",
                    "constraint": {
                        "paramtype": "integer"
                    },
                    "ui": {
                        "uitype": "text"
                    },
                    "defaultvalue": 3
                },
                "viewParam": {
                    "name": "View Score",
                    "description": "",
                    "constraint": {
                        "paramtype": "string"
                    },
                    "ui": {
                        "uitype": "selection",
                        "selections": [
                            {
                                "name": "1",
                                "value": "1"
                            },
                            {
                                "name": "2",
                                "value": "2"
                            },
                            {
                                "name": "3",
                                "value": "3"
                            },
                            {
                                "name": "4",
                                "value": "4"
                            },
                            {
                                "name": "5",
                                "value": "5"
                            },
                            {
                                "name": "Ignore",
                                "value": "ignore"
                            }
                        ]
                    },
                    "defaultvalue": "3"
                },
                "likeParam": {
                    "name": "Like Score",
                    "description": "",
                    "constraint": {
                        "paramtype": "string"
                    },
                    "ui": {
                        "uitype": "selection",
                        "selections": [
                            {
                                "name": "1",
                                "value": "1"
                            },
                            {
                                "name": "2",
                                "value": "2"
                            },
                            {
                                "name": "3",
                                "value": "3"
                            },
                            {
                                "name": "4",
                                "value": "4"
                            },
                            {
                                "name": "5",
                                "value": "5"
                            },
                            {
                                "name": "Ignore",
                                "value": "ignore"
                            }
                        ]
                    },
                    "defaultvalue": "5"
                },
                "dislikeParam": {
                    "name": "Dislike Score",
                    "description": "",
                    "constraint": {
                        "paramtype": "string"
                    },
                    "ui": {
                        "uitype": "selection",
                        "selections": [
                            {
                                "name": "1",
                                "value": "1"
                            },
                            {
                                "name": "2",
                                "value": "2"
                            },
                            {
                                "name": "3",
                                "value": "3"
                            },
                            {
                                "name": "4",
                                "value": "4"
                            },
                            {
                                "name": "5",
                                "value": "5"
                            },
                            {
                                "name": "Ignore",
                                "value": "ignore"
                            }
                        ]
                    },
                    "defaultvalue": "1"
                },
                "conversionParam": {
                    "name": "Conversion Score",
                    "description": "",
                    "constraint": {
                        "paramtype": "string"
                    },
                    "ui": {
                        "uitype": "selection",
                        "selections": [
                            {
                                "name": "1",
                                "value": "1"
                            },
                            {
                                "name": "2",
                                "value": "2"
                            },
                            {
                                "name": "3",
                                "value": "3"
                            },
                            {
                                "name": "4",
                                "value": "4"
                            },
                            {
                                "name": "5",
                                "value": "5"
                            },
                            {
                                "name": "Ignore",
                                "value": "ignore"
                            }
                        ]
                    },
                    "defaultvalue": "4"
                },
                "conflictParam": {
                    "name": "Override",
                    "description": "",
                    "constraint": {
                        "paramtype": "string"
                    },
                    "ui": {
                        "uitype": "selection",
                        "selections": [
                            {
                                "name": "Use the latest action",
                                "value": "latest"
                            },
                            {
                                "name": "Use the highest preference score one",
                                "value": "highest"
                            },
                            {
                                "name": "Use the lowest preference score one",
                                "value": "lowest"
                            }
                        ]
                    },
                    "defaultvalue": "latest"
                },
                "numFeaturesMin": {
                    "name": "numFeaturesMin",
                    "constraint": {
                        "paramtype": "integer"
                    },
                    "ui": {
                        "uitype": "text"
                    },
                    "defaultvalue": 2
                },
                "numFeaturesMax": {
                    "name": "numFeaturesMax",
                    "constraint": {
                        "paramtype": "integer"
                    },
                    "ui": {
                        "uitype": "text"
                    },
                    "defaultvalue": 10
                },
                "lambdaMin": {
                    "name": "lambdaMin",
                    "constraint": {
                        "paramtype": "double"
                    },
                    "ui": {
                        "uitype": "text"
                    },
                    "defaultvalue": 0.01
                },
                "lambdaMax": {
                    "name": "lambdaMax",
                    "constraint": {
                        "paramtype": "double"
                    },
                    "ui": {
                        "uitype": "text"
                    },
                    "defaultvalue": 0.1
                },
                "numIterationsMin": {
                    "name": "numIterationsMin",
                    "constraint": {
                        "paramtype": "integer"
                    },
                    "ui": {
                        "uitype": "text"
                    },
                    "defaultvalue": 1
                },
                "numIterationsMax": {
                    "name": "numIterationsMax",
                    "constraint": {
                        "paramtype": "integer"
                    },
                    "ui": {
                        "uitype": "text"
                    },
                    "defaultvalue": 20
                }
            },
            "paramsections": [
                {
                    "name": "Parameter Settings",
                    "sectiontype": "normal",
                    "subsections": [
                        {
                            "name": "",
                            "sectiontype": "tuning",
                            "params": [
                                "numFeatures",
                                "lambda",
                                "numIterations"
                            ]
                        }
                    ]
                },
                {
                    "name": "User Actions Representation Settings",
                    "sectiontype": "normal",
                    "subsections": [
                        {
                            "name": "User Action Scores",
                            "sectiontype": "normal",
                            "description": "Define the preference score represented by each user action from 1 to 5. 5 is the most preferred, 1 is the least preferred. 3 is neutral.",
                            "params": [
                                "viewParam",
                                "likeParam",
                                "dislikeParam",
                                "conversionParam"
                            ]
                        },
                        {
                            "name": "Overriding",
                            "sectiontype": "normal",
                            "description": "When there are conflicting actions, e.g. a user gives an item a rating 5 but later dislikes it, determine which action will be considered as final preference.",
                            "params": [
                                "conflictParam"
                            ]
                        }
                    ]
                }
            ]
        },
        "mahout-svdsgd": {
            "name": "Mahout's SVD-RatingSGD Recommender (Non-distributed)",
            "description": "Predict user preferences using matrix factorization (Non-distributed).",
            "batchcommands": [
                "$hadoop$ jar $base$/lib/$pdioItemrecAlgo$ io.prediction.algorithms.scalding.mahout.itemrec.DataCopy --hdfs --dbType $appdataDbType$ --dbName $appdataDbName$ --dbHost $appdataDbHost$ --dbPort $appdataDbPort$ --hdfsRoot $hdfsRoot$ --appid $appid$ --engineid $engineid$ --algoid $algoid$ $itypes$ --viewParam $viewParam$ --likeParam $likeParam$ --dislikeParam $dislikeParam$ --conversionParam $conversionParam$ --conflictParam $conflictParam$",
                "$hadoop$ jar $base$/lib/$pdioItemrecAlgo$ io.prediction.algorithms.scalding.mahout.itemrec.DataPreparator --hdfs --dbType $appdataDbType$ --dbName $appdataDbName$ --dbHost $appdataDbHost$ --dbPort $appdataDbPort$ --hdfsRoot $hdfsRoot$ --appid $appid$ --engineid $engineid$ --algoid $algoid$ $itypes$ --viewParam $viewParam$ --likeParam $likeParam$ --dislikeParam $dislikeParam$ --conversionParam $conversionParam$ --conflictParam $conflictParam$",
                "java -Dio.prediction.base=$base$ $configFile$ -jar $base$/lib/$mahoutItemrecAlgo$ io.prediction.algorithms.mahout.itemrec.svdsgd.SVDSGDJob --hdfsRoot $hdfsRoot$ --localTempRoot $localTempRoot$ --appid $appid$ --engineid $engineid$ --algoid $algoid$ --numRecommendations $numRecommendations$ --numFeatures $numFeatures$ --learningRate $learningRate$ --preventOverfitting $preventOverfitting$ --randomNoise $randomNoise$ --numIterations $numIterations$ --learningRateDecay $learningRateDecay$",
                "$hadoop$ jar $base$/lib/$pdioItemrecAlgo$ io.prediction.algorithms.scalding.mahout.itemrec.ModelConstructor --hdfs --dbType $modeldataDbType$ --dbName $modeldataDbName$ --dbHost $modeldataDbHost$ --dbPort $modeldataDbPort$ --hdfsRoot $hdfsRoot$ --appid $appid$ --engineid $engineid$ --algoid $algoid$ --modelSet $modelset$ --unseenOnly $unseenOnly$ --numRecommendations $numRecommendations$ --recommendationTime $recommendationTime$"
            ],
            "offlineevalcommands": [
                "$hadoop$ jar $base$/lib/$pdioItemrecAlgo$ io.prediction.algorithms.scalding.mahout.itemrec.DataCopy --hdfs --dbType $appdataTrainingDbType$ --dbName $appdataTrainingDbName$ --dbHost $appdataTrainingDbHost$ --dbPort $appdataTrainingDbPort$ --hdfsRoot $hdfsRoot$ --appid $appid$ --engineid $engineid$ --algoid $algoid$ --evalid $evalid$ $itypes$ --viewParam $viewParam$ --likeParam $likeParam$ --dislikeParam $dislikeParam$ --conversionParam $conversionParam$ --conflictParam $conflictParam$",
                "$hadoop$ jar $base$/lib/$pdioItemrecAlgo$ io.prediction.algorithms.scalding.mahout.itemrec.DataPreparator --hdfs --dbType $appdataTrainingDbType$ --dbName $appdataTrainingDbName$ --dbHost $appdataTrainingDbHost$ --dbPort $appdataTrainingDbPort$ --hdfsRoot $hdfsRoot$ --appid $appid$ --engineid $engineid$ --algoid $algoid$ --evalid $evalid$ $itypes$ --viewParam $viewParam$ --likeParam $likeParam$ --dislikeParam $dislikeParam$ --conversionParam $conversionParam$ --conflictParam $conflictParam$",
                "java -Dio.prediction.base=$base$ $configFile$ -jar $base$/lib/$mahoutItemrecAlgo$ io.prediction.algorithms.mahout.itemrec.svdsgd.SVDSGDJob --hdfsRoot $hdfsRoot$ --localTempRoot $localTempRoot$ --appid $appid$ --engineid $engineid$ --algoid $algoid$ --evalid $evalid$ --numRecommendations $numRecommendations$ --numFeatures $numFeatures$ --learningRate $learningRate$ --preventOverfitting $preventOverfitting$ --randomNoise $randomNoise$ --numIterations $numIterations$ --learningRateDecay $learningRateDecay$",
                "$hadoop$ jar $base$/lib/$pdioItemrecAlgo$ io.prediction.algorithms.scalding.mahout.itemrec.ModelConstructor --hdfs --dbType $modeldataTrainingDbType$ --dbName $modeldataTrainingDbName$ --dbHost $modeldataTrainingDbHost$ --dbPort $modeldataTrainingDbPort$ --hdfsRoot $hdfsRoot$ --appid $appid$ --engineid $engineid$ --algoid $algoid$ --evalid $evalid$ --modelSet $modelset$ --unseenOnly $unseenOnly$ --numRecommendations $numRecommendations$ --recommendationTime $recommendationTime$"
            ],
            "paramorder": [
                "numFeatures",
                "learningRate",
                "preventOverfitting",
                "randomNoise",
                "numIterations",
                "learningRateDecay",
                "viewParam",
                "likeParam",
                "dislikeParam",
                "conversionParam",
                "conflictParam"
            ],
            "engineinfoid": "itemrec",
            "techreq": [
                "Hadoop"
            ],
            "datareq": [
                "Users, Items, and U2I Actions such as Like, Conversion and Rate."
            ],
            "params": {
                "numFeatures": {
                    "name": "Number of Factorized Features",
                    "description": "Dimension of the factorized feature space.",
                    "constraint": {
                        "paramtype": "integer"
                    },
                    "ui": {
                        "uitype": "text"
                    },
                    "defaultvalue": 3
                },
                "learningRate": {
                    "name": "Learning Rate",
                    "description": "Learning rate (step size).",
                    "constraint": {
                        "paramtype": "double"
                    },
                    "ui": {
                        "uitype": "text"
                    },
                    "defaultvalue": 0.01
                },
                "preventOverfitting": {
                    "name": "Prevent Overfitting",
                    "description": "Parameter used to prevent overfitting.",
                    "constraint": {
                        "paramtype": "double"
                    },
                    "ui": {
                        "uitype": "text"
                    },
                    "defaultvalue": 0.1
                },
                "randomNoise": {
                    "name": "Random Noise",
                    "description": "Standard deviation for random initialization of feature.",
                    "constraint": {
                        "paramtype": "double"
                    },
                    "ui": {
                        "uitype": "text"
                    },
                    "defaultvalue": 0.01
                },
                "numIterations": {
                    "name": "Number of Iterations",
                    "description": "Number of training iterations.",
                    "constraint": {
                        "paramtype": "integer"
                    },
                    "ui": {
                        "uitype": "text"
                    },
                    "defaultvalue": 3
                },
                "learningRateDecay": {
                    "name": "Learning Rate Decay",
                    "description": "Multiplicative decay factor for Learning Rate.",
                    "constraint": {
                        "paramtype": "integer"
                    },
                    "ui": {
                        "uitype": "text"
                    },
                    "defaultvalue": 1
                },
                "viewParam": {
                    "name": "View Score",
                    "description": "",
                    "constraint": {
                        "paramtype": "string"
                    },
                    "ui": {
                        "uitype": "selection",
                        "selections": [
                            {
                                "name": "1",
                                "value": "1"
                            },
                            {
                                "name": "2",
                                "value": "2"
                            },
                            {
                                "name": "3",
                                "value": "3"
                            },
                            {
                                "name": "4",
                                "value": "4"
                            },
                            {
                                "name": "5",
                                "value": "5"
                            },
                            {
                                "name": "Ignore",
                                "value": "ignore"
                            }
                        ]
                    },
                    "defaultvalue": "3"
                },
                "likeParam": {
                    "name": "Like Score",
                    "description": "",
                    "constraint": {
                        "paramtype": "string"
                    },
                    "ui": {
                        "uitype": "selection",
                        "selections": [
                            {
                                "name": "1",
                                "value": "1"
                            },
                            {
                                "name": "2",
                                "value": "2"
                            },
                            {
                                "name": "3",
                                "value": "3"
                            },
                            {
                                "name": "4",
                                "value": "4"
                            },
                            {
                                "name": "5",
                                "value": "5"
                            },
                            {
                                "name": "Ignore",
                                "value": "ignore"
                            }
                        ]
                    },
                    "defaultvalue": "5"
                },
                "dislikeParam": {
                    "name": "Dislike Score",
                    "description": "",
                    "constraint": {
                        "paramtype": "string"
                    },
                    "ui": {
                        "uitype": "selection",
                        "selections": [
                            {
                                "name": "1",
                                "value": "1"
                            },
                            {
                                "name": "2",
                                "value": "2"
                            },
                            {
                                "name": "3",
                                "value": "3"
                            },
                            {
                                "name": "4",
                                "value": "4"
                            },
                            {
                                "name": "5",
                                "value": "5"
                            },
                            {
                                "name": "Ignore",
                                "value": "ignore"
                            }
                        ]
                    },
                    "defaultvalue": "1"
                },
                "conversionParam": {
                    "name": "Conversion Score",
                    "description": "",
                    "constraint": {
                        "paramtype": "string"
                    },
                    "ui": {
                        "uitype": "selection",
                        "selections": [
                            {
                                "name": "1",
                                "value": "1"
                            },
                            {
                                "name": "2",
                                "value": "2"
                            },
                            {
                                "name": "3",
                                "value": "3"
                            },
                            {
                                "name": "4",
                                "value": "4"
                            },
                            {
                                "name": "5",
                                "value": "5"
                            },
                            {
                                "name": "Ignore",
                                "value": "ignore"
                            }
                        ]
                    },
                    "defaultvalue": "4"
                },
                "conflictParam": {
                    "name": "Override",
                    "description": "",
                    "constraint": {
                        "paramtype": "string"
                    },
                    "ui": {
                        "uitype": "selection",
                        "selections": [
                            {
                                "name": "Use the latest action",
                                "value": "latest"
                            },
                            {
                                "name": "Use the highest preference score one",
                                "value": "highest"
                            },
                            {
                                "name": "Use the lowest preference score one",
                                "value": "lowest"
                            }
                        ]
                    },
                    "defaultvalue": "latest"
                },
                "numFeaturesMin": {
                    "name": "numFeaturesMin",
                    "constraint": {
                        "paramtype": "integer"
                    },
                    "ui": {
                        "uitype": "text"
                    },
                    "defaultvalue": 2
                },
                "numFeaturesMax": {
                    "name": "numFeaturesMax",
                    "constraint": {
                        "paramtype": "integer"
                    },
                    "ui": {
                        "uitype": "text"
                    },
                    "defaultvalue": 10
                },
                "learningRateMin": {
                    "name": "learningRateMin",
                    "constraint": {
                        "paramtype": "double"
                    },
                    "ui": {
                        "uitype": "text"
                    },
                    "defaultvalue": 0.01
                },
                "learningRateMax": {
                    "name": "learningRateMax",
                    "constraint": {
                        "paramtype": "double"
                    },
                    "ui": {
                        "uitype": "text"
                    },
                    "defaultvalue": 0.05
                },
                "preventOverfittingMin": {
                    "name": "preventOverfittingMin",
                    "constraint": {
                        "paramtype": "double"
                    },
                    "ui": {
                        "uitype": "text"
                    },
                    "defaultvalue": 0.1
                },
                "preventOverfittingMax": {
                    "name": "preventOverfittingMax",
                    "constraint": {
                        "paramtype": "double"
                    },
                    "ui": {
                        "uitype": "text"
                    },
                    "defaultvalue": 0.5
                },
                "randomNoiseMin": {
                    "name": "randomNoiseMin",
                    "constraint": {
                        "paramtype": "double"
                    },
                    "ui": {
                        "uitype": "text"
                    },
                    "defaultvalue": 0.01
                },
                "randomNoiseMax": {
                    "name": "randomNoiseMax",
                    "constraint": {
                        "paramtype": "double"
                    },
                    "ui": {
                        "uitype": "text"
                    },
                    "defaultvalue": 0.05
                },
                "numIterationsMin": {
                    "name": "numIterationsMin",
                    "constraint": {
                        "paramtype": "integer"
                    },
                    "ui": {
                        "uitype": "text"
                    },
                    "defaultvalue": 1
                },
                "numIterationsMax": {
                    "name": "numIterationsMax",
                    "constraint": {
                        "paramtype": "integer"
                    },
                    "ui": {
                        "uitype": "text"
                    },
                    "defaultvalue": 10
                },
                "learningRateDecayMin": {
                    "name": "learningRateDecayMin",
                    "constraint": {
                        "paramtype": "integer"
                    },
                    "ui": {
                        "uitype": "text"
                    },
                    "defaultvalue": 1
                },
                "learningRateDecayMax": {
                    "name": "learningRateDecayMax",
                    "constraint": {
                        "paramtype": "integer"
                    },
                    "ui": {
                        "uitype": "text"
                    },
                    "defaultvalue": 1
                }
            },
            "paramsections": [
                {
                    "name": "Parameter Settings",
                    "sectiontype": "normal",
                    "subsections": [
                        {
                            "name": "Numeric Parameters",
                            "sectiontype": "tuning",
                            "params": [
                                "numFeatures",
                                "learningRate",
                                "preventOverfitting",
                                "randomNoise",
                                "numIterations",
                                "learningRateDecay"
                            ]
                        }
                    ]
                },
                {
                    "name": "User Actions Representation Settings",
                    "sectiontype": "normal",
                    "subsections": [
                        {
                            "name": "User Action Scores",
                            "sectiontype": "normal",
                            "description": "Define the preference score represented by each user action from 1 to 5. 5 is the most preferred, 1 is the least preferred. 3 is neutral.",
                            "params": [
                                "viewParam",
                                "likeParam",
                                "dislikeParam",
                                "conversionParam"
                            ]
                        },
                        {
                            "name": "Overriding",
                            "sectiontype": "normal",
                            "description": "When there are conflicting actions, e.g. a user gives an item a rating 5 but later dislikes it, determine which action will be considered as final preference.",
                            "params": [
                                "conflictParam"
                            ]
                        }
                    ]
                }
            ]
        },
        "mahout-svdplusplus": {
            "name": "Mahout's SVDPlusPlus Recommender (Non-distributed)",
            "description": "Predict user preferences using matrix factorization (Non-distributed).",
            "batchcommands": [
                "$hadoop$ jar $base$/lib/$pdioItemrecAlgo$ io.prediction.algorithms.scalding.mahout.itemrec.DataCopy --hdfs --dbType $appdataDbType$ --dbName $appdataDbName$ --dbHost $appdataDbHost$ --dbPort $appdataDbPort$ --hdfsRoot $hdfsRoot$ --appid $appid$ --engineid $engineid$ --algoid $algoid$ $itypes$ --viewParam $viewParam$ --likeParam $likeParam$ --dislikeParam $dislikeParam$ --conversionParam $conversionParam$ --conflictParam $conflictParam$",
                "$hadoop$ jar $base$/lib/$pdioItemrecAlgo$ io.prediction.algorithms.scalding.mahout.itemrec.DataPreparator --hdfs --dbType $appdataDbType$ --dbName $appdataDbName$ --dbHost $appdataDbHost$ --dbPort $appdataDbPort$ --hdfsRoot $hdfsRoot$ --appid $appid$ --engineid $engineid$ --algoid $algoid$ $itypes$ --viewParam $viewParam$ --likeParam $likeParam$ --dislikeParam $dislikeParam$ --conversionParam $conversionParam$ --conflictParam $conflictParam$",
                "java -Dio.prediction.base=$base$ $configFile$ -jar $base$/lib/$mahoutItemrecAlgo$ io.prediction.algorithms.mahout.itemrec.svdplusplus.SVDPlusPlusJob --hdfsRoot $hdfsRoot$ --localTempRoot $localTempRoot$ --appid $appid$ --engineid $engineid$ --algoid $algoid$ --numRecommendations $numRecommendations$ --numFeatures $numFeatures$ --learningRate $learningRate$ --preventOverfitting $preventOverfitting$ --randomNoise $randomNoise$ --numIterations $numIterations$ --learningRateDecay $learningRateDecay$",
                "$hadoop$ jar $base$/lib/$pdioItemrecAlgo$ io.prediction.algorithms.scalding.mahout.itemrec.ModelConstructor --hdfs --dbType $modeldataDbType$ --dbName $modeldataDbName$ --dbHost $modeldataDbHost$ --dbPort $modeldataDbPort$ --hdfsRoot $hdfsRoot$ --appid $appid$ --engineid $engineid$ --algoid $algoid$ --modelSet $modelset$ --unseenOnly $unseenOnly$ --numRecommendations $numRecommendations$ --recommendationTime $recommendationTime$"
            ],
            "offlineevalcommands": [
                "$hadoop$ jar $base$/lib/$pdioItemrecAlgo$ io.prediction.algorithms.scalding.mahout.itemrec.DataCopy --hdfs --dbType $appdataTrainingDbType$ --dbName $appdataTrainingDbName$ --dbHost $appdataTrainingDbHost$ --dbPort $appdataTrainingDbPort$ --hdfsRoot $hdfsRoot$ --appid $appid$ --engineid $engineid$ --algoid $algoid$ --evalid $evalid$ $itypes$ --viewParam $viewParam$ --likeParam $likeParam$ --dislikeParam $dislikeParam$ --conversionParam $conversionParam$ --conflictParam $conflictParam$",
                "$hadoop$ jar $base$/lib/$pdioItemrecAlgo$ io.prediction.algorithms.scalding.mahout.itemrec.DataPreparator --hdfs --dbType $appdataTrainingDbType$ --dbName $appdataTrainingDbName$ --dbHost $appdataTrainingDbHost$ --dbPort $appdataTrainingDbPort$ --hdfsRoot $hdfsRoot$ --appid $appid$ --engineid $engineid$ --algoid $algoid$ --evalid $evalid$ $itypes$ --viewParam $viewParam$ --likeParam $likeParam$ --dislikeParam $dislikeParam$ --conversionParam $conversionParam$ --conflictParam $conflictParam$",
                "java -Dio.prediction.base=$base$ $configFile$ -jar $base$/lib/$mahoutItemrecAlgo$ io.prediction.algorithms.mahout.itemrec.svdplusplus.SVDPlusPlusJob --hdfsRoot $hdfsRoot$ --localTempRoot $localTempRoot$ --appid $appid$ --engineid $engineid$ --algoid $algoid$ --evalid $evalid$ --numRecommendations $numRecommendations$ --numFeatures $numFeatures$ --learningRate $learningRate$ --preventOverfitting $preventOverfitting$ --randomNoise $randomNoise$ --numIterations $numIterations$ --learningRateDecay $learningRateDecay$",
                "$hadoop$ jar $base$/lib/$pdioItemrecAlgo$ io.prediction.algorithms.scalding.mahout.itemrec.ModelConstructor --hdfs --dbType $modeldataTrainingDbType$ --dbName $modeldataTrainingDbName$ --dbHost $modeldataTrainingDbHost$ --dbPort $modeldataTrainingDbPort$ --hdfsRoot $hdfsRoot$ --appid $appid$ --engineid $engineid$ --algoid $algoid$ --evalid $evalid$ --modelSet $modelset$ --unseenOnly $unseenOnly$ --numRecommendations $numRecommendations$ --recommendationTime $recommendationTime$"
            ],
            "paramorder": [
                "numFeatures",
                "learningRate",
                "preventOverfitting",
                "randomNoise",
                "numIterations",
                "learningRateDecay",
                "viewParam",
                "likeParam",
                "dislikeParam",
                "conversionParam",
                "conflictParam"
            ],
            "engineinfoid": "itemrec",
            "techreq": [
                "Hadoop"
            ],
            "datareq": [
                "Users, Items, and U2I Actions such as Like, Conversion and Rate."
            ],
            "params": {
                "numFeatures": {
                    "name": "Number of Factorized Features",
                    "description": "Dimension of the factorized feature space.",
                    "constraint": {
                        "paramtype": "integer"
                    },
                    "ui": {
                        "uitype": "text"
                    },
                    "defaultvalue": 3
                },
                "learningRate": {
                    "name": "Learning Rate",
                    "description": "Learning rate (step size).",
                    "constraint": {
                        "paramtype": "double"
                    },
                    "ui": {
                        "uitype": "text"
                    },
                    "defaultvalue": 0.01
                },
                "preventOverfitting": {
                    "name": "Prevent Overfitting",
                    "description": "Parameter used to prevent overfitting.",
                    "constraint": {
                        "paramtype": "double"
                    },
                    "ui": {
                        "uitype": "text"
                    },
                    "defaultvalue": 0.1
                },
                "randomNoise": {
                    "name": "Random Noise",
                    "description": "Standard deviation for random initialization of feature.",
                    "constraint": {
                        "paramtype": "double"
                    },
                    "ui": {
                        "uitype": "text"
                    },
                    "defaultvalue": 0.01
                },
                "numIterations": {
                    "name": "Number of Iterations",
                    "description": "Number of training iterations.",
                    "constraint": {
                        "paramtype": "integer"
                    },
                    "ui": {
                        "uitype": "text"
                    },
                    "defaultvalue": 3
                },
                "learningRateDecay": {
                    "name": "Learning Rate Decay",
                    "description": "Multiplicative decay factor for Learning Rate.",
                    "constraint": {
                        "paramtype": "integer"
                    },
                    "ui": {
                        "uitype": "text"
                    },
                    "defaultvalue": 1
                },
                "viewParam": {
                    "name": "View Score",
                    "description": "",
                    "constraint": {
                        "paramtype": "string"
                    },
                    "ui": {
                        "uitype": "selection",
                        "selections": [
                            {
                                "name": "1",
                                "value": "1"
                            },
                            {
                                "name": "2",
                                "value": "2"
                            },
                            {
                                "name": "3",
                                "value": "3"
                            },
                            {
                                "name": "4",
                                "value": "4"
                            },
                            {
                                "name": "5",
                                "value": "5"
                            },
                            {
                                "name": "Ignore",
                                "value": "ignore"
                            }
                        ]
                    },
                    "defaultvalue": "3"
                },
                "likeParam": {
                    "name": "Like Score",
                    "description": "",
                    "constraint": {
                        "paramtype": "string"
                    },
                    "ui": {
                        "uitype": "selection",
                        "selections": [
                            {
                                "name": "1",
                                "value": "1"
                            },
                            {
                                "name": "2",
                                "value": "2"
                            },
                            {
                                "name": "3",
                                "value": "3"
                            },
                            {
                                "name": "4",
                                "value": "4"
                            },
                            {
                                "name": "5",
                                "value": "5"
                            },
                            {
                                "name": "Ignore",
                                "value": "ignore"
                            }
                        ]
                    },
                    "defaultvalue": "5"
                },
                "dislikeParam": {
                    "name": "Dislike Score",
                    "description": "",
                    "constraint": {
                        "paramtype": "string"
                    },
                    "ui": {
                        "uitype": "selection",
                        "selections": [
                            {
                                "name": "1",
                                "value": "1"
                            },
                            {
                                "name": "2",
                                "value": "2"
                            },
                            {
                                "name": "3",
                                "value": "3"
                            },
                            {
                                "name": "4",
                                "value": "4"
                            },
                            {
                                "name": "5",
                                "value": "5"
                            },
                            {
                                "name": "Ignore",
                                "value": "ignore"
                            }
                        ]
                    },
                    "defaultvalue": "1"
                },
                "conversionParam": {
                    "name": "Conversion Score",
                    "description": "",
                    "constraint": {
                        "paramtype": "string"
                    },
                    "ui": {
                        "uitype": "selection",
                        "selections": [
                            {
                                "name": "1",
                                "value": "1"
                            },
                            {
                                "name": "2",
                                "value": "2"
                            },
                            {
                                "name": "3",
                                "value": "3"
                            },
                            {
                                "name": "4",
                                "value": "4"
                            },
                            {
                                "name": "5",
                                "value": "5"
                            },
                            {
                                "name": "Ignore",
                                "value": "ignore"
                            }
                        ]
                    },
                    "defaultvalue": "4"
                },
                "conflictParam": {
                    "name": "Override",
                    "description": "",
                    "constraint": {
                        "paramtype": "string"
                    },
                    "ui": {
                        "uitype": "selection",
                        "selections": [
                            {
                                "name": "Use the latest action",
                                "value": "latest"
                            },
                            {
                                "name": "Use the highest preference score one",
                                "value": "highest"
                            },
                            {
                                "name": "Use the lowest preference score one",
                                "value": "lowest"
                            }
                        ]
                    },
                    "defaultvalue": "latest"
                },
                "numFeaturesMin": {
                    "name": "numFeaturesMin",
                    "constraint": {
                        "paramtype": "integer"
                    },
                    "ui": {
                        "uitype": "text"
                    },
                    "defaultvalue": 2
                },
                "numFeaturesMax": {
                    "name": "numFeaturesMax",
                    "constraint": {
                        "paramtype": "integer"
                    },
                    "ui": {
                        "uitype": "text"
                    },
                    "defaultvalue": 10
                },
                "learningRateMin": {
                    "name": "learningRateMin",
                    "constraint": {
                        "paramtype": "double"
                    },
                    "ui": {
                        "uitype": "text"
                    },
                    "defaultvalue": 0.01
                },
                "learningRateMax": {
                    "name": "learningRateMax",
                    "constraint": {
                        "paramtype": "double"
                    },
                    "ui": {
                        "uitype": "text"
                    },
                    "defaultvalue": 0.05
                },
                "preventOverfittingMin": {
                    "name": "preventOverfittingMin",
                    "constraint": {
                        "paramtype": "double"
                    },
                    "ui": {
                        "uitype": "text"
                    },
                    "defaultvalue": 0.1
                },
                "preventOverfittingMax": {
                    "name": "preventOverfittingMax",
                    "constraint": {
                        "paramtype": "double"
                    },
                    "ui": {
                        "uitype": "text"
                    },
                    "defaultvalue": 0.5
                },
                "randomNoiseMin": {
                    "name": "randomNoiseMin",
                    "constraint": {
                        "paramtype": "double"
                    },
                    "ui": {
                        "uitype": "text"
                    },
                    "defaultvalue": 0.01
                },
                "randomNoiseMax": {
                    "name": "randomNoiseMax",
                    "constraint": {
                        "paramtype": "double"
                    },
                    "ui": {
                        "uitype": "text"
                    },
                    "defaultvalue": 0.05
                },
                "numIterationsMin": {
                    "name": "numIterationsMin",
                    "constraint": {
                        "paramtype": "integer"
                    },
                    "ui": {
                        "uitype": "text"
                    },
                    "defaultvalue": 1
                },
                "numIterationsMax": {
                    "name": "numIterationsMax",
                    "constraint": {
                        "paramtype": "integer"
                    },
                    "ui": {
                        "uitype": "text"
                    },
                    "defaultvalue": 10
                },
                "learningRateDecayMin": {
                    "name": "learningRateDecayMin",
                    "constraint": {
                        "paramtype": "integer"
                    },
                    "ui": {
                        "uitype": "text"
                    },
                    "defaultvalue": 1
                },
                "learningRateDecayMax": {
                    "name": "learningRateDecayMax",
                    "constraint": {
                        "paramtype": "integer"
                    },
                    "ui": {
                        "uitype": "text"
                    },
                    "defaultvalue": 1
                }
            },
            "paramsections": [
                {
                    "name": "Parameter Settings",
                    "sectiontype": "normal",
                    "subsections": [
                        {
                            "name": "Numeric Parameters",
                            "sectiontype": "tuning",
                            "params": [
                                "numFeatures",
                                "learningRate",
                                "preventOverfitting",
                                "randomNoise",
                                "numIterations",
                                "learningRateDecay"
                            ]
                        }
                    ]
                },
                {
                    "name": "User Actions Representation Settings",
                    "sectiontype": "normal",
                    "subsections": [
                        {
                            "name": "User Action Scores",
                            "sectiontype": "normal",
                            "description": "Define the preference score represented by each user action from 1 to 5. 5 is the most preferred, 1 is the least preferred. 3 is neutral.",
                            "params": [
                                "viewParam",
                                "likeParam",
                                "dislikeParam",
                                "conversionParam"
                            ]
                        },
                        {
                            "name": "Overriding",
                            "sectiontype": "normal",
                            "description": "When there are conflicting actions, e.g. a user gives an item a rating 5 but later dislikes it, determine which action will be considered as final preference.",
                            "params": [
                                "conflictParam"
                            ]
                        }
                    ]
                }
            ]
        },
        "pdio-itemsimrandomrank": {
            "name": "Random Rank",
            "description": "Predict item similarities randomly.",
            "batchcommands": [
                "$hadoop$ jar $base$/lib/$pdioItemsimAlgo$ io.prediction.algorithms.scalding.itemsim.randomrank.RandomRank --hdfs --training_dbType $appdataDbType$ --training_dbName $appdataDbName$ --training_dbHost $appdataDbHost$ --training_dbPort $appdataDbPort$ --modeldata_dbType $modeldataDbType$ --modeldata_dbName $modeldataDbName$ --modeldata_dbHost $modeldataDbHost$ --modeldata_dbPort $modeldataDbPort$ --hdfsRoot $hdfsRoot$ --appid $appid$ --engineid $engineid$ --algoid $algoid$ --numSimilarItems $numSimilarItems$ --modelSet $modelset$ --recommendationTime $recommendationTime$"
            ],
            "offlineevalcommands": [
                "$hadoop$ jar $base$/lib/$pdioItemsimAlgo$ io.prediction.algorithms.scalding.itemsim.randomrank.RandomRank --hdfs --training_dbType $appdataTrainingDbType$ --training_dbName $appdataTrainingDbName$ --training_dbHost $appdataTrainingDbHost$ --training_dbPort $appdataTrainingDbPort$ --modeldata_dbType $modeldataTrainingDbType$ --modeldata_dbName $modeldataTrainingDbName$ --modeldata_dbHost $modeldataTrainingDbHost$ --modeldata_dbPort $modeldataTrainingDbPort$ --hdfsRoot $hdfsRoot$ --appid $appid$ --engineid $engineid$ --algoid $algoid$ --numSimilarItems $numSimilarItems$ --modelSet false --evalid $evalid$ --recommendationTime $recommendationTime$"
            ],
            "paramorder": [],
            "engineinfoid": "itemsim",
            "techreq": [
                "Hadoop"
            ],
            "datareq": [
                "Items."
            ],
            "params": {},
            "paramsections": []
        },
        "pdio-itemsimlatestrank": {
            "name": "Latest Rank",
            "description": "Consider latest items as most similar.",
            "batchcommands": [
                "$hadoop$ jar $base$/lib/$pdioItemsimAlgo$ io.prediction.algorithms.scalding.itemsim.latestrank.LatestRank --hdfs --training_dbType $appdataDbType$ --training_dbName $appdataDbName$ --training_dbHost $appdataDbHost$ --training_dbPort $appdataDbPort$ --modeldata_dbType $modeldataDbType$ --modeldata_dbName $modeldataDbName$ --modeldata_dbHost $modeldataDbHost$ --modeldata_dbPort $modeldataDbPort$ --hdfsRoot $hdfsRoot$ --appid $appid$ --engineid $engineid$ --algoid $algoid$ --numSimilarItems $numSimilarItems$ --modelSet $modelset$ --recommendationTime $recommendationTime$"
            ],
            "offlineevalcommands": [
                "$hadoop$ jar $base$/lib/$pdioItemsimAlgo$ io.prediction.algorithms.scalding.itemsim.latestrank.LatestRank --hdfs --training_dbType $appdataTrainingDbType$ --training_dbName $appdataTrainingDbName$ --training_dbHost $appdataTrainingDbHost$ --training_dbPort $appdataTrainingDbPort$ --modeldata_dbType $modeldataTrainingDbType$ --modeldata_dbName $modeldataTrainingDbName$ --modeldata_dbHost $modeldataTrainingDbHost$ --modeldata_dbPort $modeldataTrainingDbPort$ --hdfsRoot $hdfsRoot$ --appid $appid$ --engineid $engineid$ --algoid $algoid$ --numSimilarItems $numSimilarItems$ --modelSet false --evalid $evalid$ --recommendationTime $recommendationTime$"
            ],
            "paramorder": [],
            "engineinfoid": "itemsim",
            "techreq": [
                "Hadoop"
            ],
            "datareq": [
                "Items with starttime."
            ],
            "params": {},
            "paramsections": []
        },
        "pdio-itemsimcf": {
            "name": "Item Similarity Collaborative Filtering",
            "description": "This algorithm predicts similar items which the user may also like.",
            "batchcommands": [
                "$hadoop$ jar $base$/lib/$pdioItemsimAlgo$ io.prediction.algorithms.scalding.itemsim.itemsimcf.DataPreparator --hdfs --dbType $appdataDbType$ --dbName $appdataDbName$ --dbHost $appdataDbHost$ --dbPort $appdataDbPort$ --hdfsRoot $hdfsRoot$ --appid $appid$ --engineid $engineid$ --algoid $algoid$ $itypes$ --viewParam $viewParam$ --likeParam $likeParam$ --dislikeParam $dislikeParam$ --conversionParam $conversionParam$ --conflictParam $conflictParam$",
                "$hadoop$ jar $base$/lib/$pdioItemsimAlgo$ io.prediction.algorithms.scalding.itemsim.itemsimcf.ItemSimilarity --hdfs --hdfsRoot $hdfsRoot$ --appid $appid$ --engineid $engineid$ --algoid $algoid$ --measureParam $measureParam$ --priorCountParam $priorCountParam$ --priorCorrelParam $priorCorrelParam$ --minNumRatersParam $minNumRatersParam$ --maxNumRatersParam $maxNumRatersParam$ --minIntersectionParam $minIntersectionParam$ --numSimilarItems $numSimilarItems$",
                "$hadoop$ jar $base$/lib/$pdioItemsimAlgo$ io.prediction.algorithms.scalding.itemsim.itemsimcf.ModelConstructor --hdfs --dbType $modeldataDbType$ --dbName $modeldataDbName$ --dbHost $modeldataDbHost$ --dbPort $modeldataDbPort$ --hdfsRoot $hdfsRoot$ --appid $appid$ --engineid $engineid$ --algoid $algoid$ --modelSet $modelset$ --recommendationTime $recommendationTime$"
            ],
            "offlineevalcommands": [
                "$hadoop$ jar $base$/lib/$pdioItemsimAlgo$ io.prediction.algorithms.scalding.itemsim.itemsimcf.DataPreparator --hdfs --dbType $appdataTrainingDbType$ --dbName $appdataTrainingDbName$ --dbHost $appdataTrainingDbHost$ --dbPort $appdataTrainingDbPort$ --hdfsRoot $hdfsRoot$ --appid $appid$ --engineid $engineid$ --algoid $algoid$ --evalid $evalid$ $itypes$ --viewParam $viewParam$ --likeParam $likeParam$ --dislikeParam $dislikeParam$ --conversionParam $conversionParam$ --conflictParam $conflictParam$",
                "$hadoop$ jar $base$/lib/$pdioItemsimAlgo$ io.prediction.algorithms.scalding.itemsim.itemsimcf.ItemSimilarity --hdfs --hdfsRoot $hdfsRoot$ --appid $appid$ --engineid $engineid$ --algoid $algoid$ --evalid $evalid$ --measureParam $measureParam$ --priorCountParam $priorCountParam$ --priorCorrelParam $priorCorrelParam$ --minNumRatersParam $minNumRatersParam$ --maxNumRatersParam $maxNumRatersParam$ --minIntersectionParam $minIntersectionParam$ --numSimilarItems $numSimilarItems$",
                "$hadoop$ jar $base$/lib/$pdioItemsimAlgo$ io.prediction.algorithms.scalding.itemsim.itemsimcf.ModelConstructor --hdfs --dbType $modeldataTrainingDbType$ --dbName $modeldataTrainingDbName$ --dbHost $modeldataTrainingDbHost$ --dbPort $modeldataTrainingDbPort$ --hdfsRoot $hdfsRoot$ --appid $appid$ --engineid $engineid$ --algoid $algoid$ --evalid $evalid$ --modelSet false --recommendationTime $recommendationTime$"
            ],
            "paramorder": [
                "measureParam",
                "priorCountParam",
                "priorCorrelParam",
                "minNumRatersParam",
                "maxNumRatersParam",
                "minIntersectionParam",
                "viewParam",
                "likeParam",
                "dislikeParam",
                "conversionParam",
                "conflictParam"
            ],
            "engineinfoid": "itemsim",
            "techreq": [
                "Hadoop"
            ],
            "datareq": [
                "Users, Items, and U2I Actions such as Like, Conversion and Rate."
            ],
            "params": {
                "measureParam": {
                    "name": "Distance Function",
                    "description": "",
                    "constraint": {
                        "paramtype": "string"
                    },
                    "ui": {
                        "uitype": "selection",
                        "selections": [
                            {
                                "name": "Pearson Correlation Similarity",
                                "value": "correl"
                            },
                            {
                                "name": "Cosine Similarity",
                                "value": "cosine"
                            },
                            {
                                "name": "Jaccard Similarity",
                                "value": "jaccard"
                            }
                        ]
                    },
                    "defaultvalue": "correl"
                },
                "priorCountParam": {
                    "name": "Virtual Count",
                    "description": "Suggested range: 0 to 100.",
                    "constraint": {
                        "paramtype": "integer"
                    },
                    "ui": {
                        "uitype": "text"
                    },
                    "defaultvalue": 20
                },
                "priorCorrelParam": {
                    "name": "Prior Correlation",
                    "description": "",
                    "constraint": {
                        "paramtype": "integer"
                    },
                    "ui": {
                        "uitype": "text"
                    },
                    "defaultvalue": 0
                },
                "minNumRatersParam": {
                    "name": "Minimum Number of Raters",
                    "description": "",
                    "constraint": {
                        "paramtype": "integer"
                    },
                    "ui": {
                        "uitype": "text"
                    },
                    "defaultvalue": 1
                },
                "maxNumRatersParam": {
                    "name": "Maximum Number of Raters",
                    "description": "",
                    "constraint": {
                        "paramtype": "integer"
                    },
                    "ui": {
                        "uitype": "text"
                    },
                    "defaultvalue": 10000
                },
                "minIntersectionParam": {
                    "name": "Minimum Intersection",
                    "description": "",
                    "constraint": {
                        "paramtype": "integer"
                    },
                    "ui": {
                        "uitype": "text"
                    },
                    "defaultvalue": 1
                },
                "viewParam": {
                    "name": "View Score",
                    "description": "",
                    "constraint": {
                        "paramtype": "string"
                    },
                    "ui": {
                        "uitype": "selection",
                        "selections": [
                            {
                                "name": "1",
                                "value": "1"
                            },
                            {
                                "name": "2",
                                "value": "2"
                            },
                            {
                                "name": "3",
                                "value": "3"
                            },
                            {
                                "name": "4",
                                "value": "4"
                            },
                            {
                                "name": "5",
                                "value": "5"
                            },
                            {
                                "name": "Ignore",
                                "value": "ignore"
                            }
                        ]
                    },
                    "defaultvalue": "3"
                },
                "likeParam": {
                    "name": "Like Score",
                    "description": "",
                    "constraint": {
                        "paramtype": "string"
                    },
                    "ui": {
                        "uitype": "selection",
                        "selections": [
                            {
                                "name": "1",
                                "value": "1"
                            },
                            {
                                "name": "2",
                                "value": "2"
                            },
                            {
                                "name": "3",
                                "value": "3"
                            },
                            {
                                "name": "4",
                                "value": "4"
                            },
                            {
                                "name": "5",
                                "value": "5"
                            },
                            {
                                "name": "Ignore",
                                "value": "ignore"
                            }
                        ]
                    },
                    "defaultvalue": "5"
                },
                "dislikeParam": {
                    "name": "Dislike Score",
                    "description": "",
                    "constraint": {
                        "paramtype": "string"
                    },
                    "ui": {
                        "uitype": "selection",
                        "selections": [
                            {
                                "name": "1",
                                "value": "1"
                            },
                            {
                                "name": "2",
                                "value": "2"
                            },
                            {
                                "name": "3",
                                "value": "3"
                            },
                            {
                                "name": "4",
                                "value": "4"
                            },
                            {
                                "name": "5",
                                "value": "5"
                            },
                            {
                                "name": "Ignore",
                                "value": "ignore"
                            }
                        ]
                    },
                    "defaultvalue": "1"
                },
                "conversionParam": {
                    "name": "Conversion Score",
                    "description": "",
                    "constraint": {
                        "paramtype": "string"
                    },
                    "ui": {
                        "uitype": "selection",
                        "selections": [
                            {
                                "name": "1",
                                "value": "1"
                            },
                            {
                                "name": "2",
                                "value": "2"
                            },
                            {
                                "name": "3",
                                "value": "3"
                            },
                            {
                                "name": "4",
                                "value": "4"
                            },
                            {
                                "name": "5",
                                "value": "5"
                            },
                            {
                                "name": "Ignore",
                                "value": "ignore"
                            }
                        ]
                    },
                    "defaultvalue": "4"
                },
                "conflictParam": {
                    "name": "Override",
                    "description": "",
                    "constraint": {
                        "paramtype": "string"
                    },
                    "ui": {
                        "uitype": "selection",
                        "selections": [
                            {
                                "name": "Use the latest action",
                                "value": "latest"
                            },
                            {
                                "name": "Use the highest preference score one",
                                "value": "highest"
                            },
                            {
                                "name": "Use the lowest preference score one",
                                "value": "lowest"
                            }
                        ]
                    },
                    "defaultvalue": "latest"
                },
                "priorCountParamMin": {
                    "name": "priorCountParamMin",
                    "constraint": {
                        "paramtype": "integer"
                    },
                    "ui": {
                        "uitype": "text"
                    },
                    "defaultvalue": 10
                },
                "priorCountParamMax": {
                    "name": "priorCountParamMax",
                    "constraint": {
                        "paramtype": "integer"
                    },
                    "ui": {
                        "uitype": "text"
                    },
                    "defaultvalue": 30
                },
                "minNumRatersParamMin": {
                    "name": "minNumRatersParamMin",
                    "constraint": {
                        "paramtype": "integer"
                    },
                    "ui": {
                        "uitype": "text"
                    },
                    "defaultvalue": 1
                },
                "minNumRatersParamMax": {
                    "name": "minNumRatersParamMax",
                    "constraint": {
                        "paramtype": "integer"
                    },
                    "ui": {
                        "uitype": "text"
                    },
                    "defaultvalue": 5
                },
                "maxNumRatersParamMin": {
                    "name": "maxNumRatersParamMin",
                    "constraint": {
                        "paramtype": "integer"
                    },
                    "ui": {
                        "uitype": "text"
                    },
                    "defaultvalue": 10000
                },
                "maxNumRatersParamMax": {
                    "name": "maxNumRatersParamMax",
                    "constraint": {
                        "paramtype": "integer"
                    },
                    "ui": {
                        "uitype": "text"
                    },
                    "defaultvalue": 10000
                },
                "minIntersectionParamMin": {
                    "name": "minIntersectionParamMin",
                    "constraint": {
                        "paramtype": "integer"
                    },
                    "ui": {
                        "uitype": "text"
                    },
                    "defaultvalue": 1
                },
                "minIntersectionParamMax": {
                    "name": "minIntersectionParamMax",
                    "constraint": {
                        "paramtype": "integer"
                    },
                    "ui": {
                        "uitype": "text"
                    },
                    "defaultvalue": 5
                },
                "priorCorrelParamMin": {
                    "name": "priorCorrelParamMin",
                    "constraint": {
                        "paramtype": "integer"
                    },
                    "ui": {
                        "uitype": "text"
                    },
                    "defaultvalue": 0
                },
                "priorCorrelParamMax": {
                    "name": "priorCorrelParamMax",
                    "constraint": {
                        "paramtype": "double"
                    },
                    "ui": {
                        "uitype": "text"
                    },
                    "defaultvalue": 0.1
                }
            },
            "paramsections": [
                {
                    "name": "Parameter Settings",
                    "sectiontype": "normal",
                    "subsections": [
                        {
                            "name": "Item Similarity Measurement",
                            "sectiontype": "normal",
                            "params": [
                                "measureParam"
                            ]
                        },
                        {
                            "name": "Numeric Parameters",
                            "sectiontype": "tuning",
                            "subsections": [
                                {
                                    "name": "Regularization",
                                    "sectiontype": "normal",
                                    "description": "Add virtual item pairs that have zero correlation. This helps avoid noise if some item pairs have very few user actions in common.",
                                    "params": [
                                        "priorCountParam",
                                        "priorCorrelParam"
                                    ]
                                },
                                {
                                    "name": "Other Parameters",
                                    "sectiontype": "normal",
                                    "description": "Filters to speed up computation and reduce noise.",
                                    "params": [
                                        "minNumRatersParam",
                                        "maxNumRatersParam",
                                        "minIntersectionParam"
                                    ]
                                }
                            ]
                        }
                    ]
                },
                {
                    "name": "User Actions Representation Settings",
                    "sectiontype": "normal",
                    "subsections": [
                        {
                            "name": "User Action Scores",
                            "sectiontype": "normal",
                            "description": "Define the preference score represented by each user action from 1 to 5. 5 is the most preferred, 1 is the least preferred. 3 is neutral.",
                            "params": [
                                "viewParam",
                                "likeParam",
                                "dislikeParam",
                                "conversionParam"
                            ]
                        },
                        {
                            "name": "Overriding",
                            "sectiontype": "normal",
                            "description": "When there are conflicting actions, e.g. a user gives an item a rating 5 but later dislikes it, determine which action will be considered as final preference.",
                            "params": [
                                "conflictParam"
                            ]
                        }
                    ]
                }
            ]
        },
        "mahout-itemsimcf": {
            "name": "Mahout's Item Similarity Collaborative Filtering",
            "description": "This algorithm predicts similar items which the user may also like.",
            "batchcommands": [
                "$base$/bin/quiet.sh $hadoop$ fs -rmr $mahoutTempDir$",
                "$base$/bin/quiet.sh $hadoop$ fs -rmr $algoDir$",
                "$hadoop$ jar $base$/lib/$pdioItemsimAlgo$ io.prediction.algorithms.scalding.mahout.itemsim.DataCopy --hdfs --dbType $appdataDbType$ --dbName $appdataDbName$ --dbHost $appdataDbHost$ --dbPort $appdataDbPort$ --hdfsRoot $hdfsRoot$ --appid $appid$ --engineid $engineid$ --algoid $algoid$ $itypes$ --viewParam $viewParam$ --likeParam $likeParam$ --dislikeParam $dislikeParam$ --conversionParam $conversionParam$ --conflictParam $conflictParam$",
                "$hadoop$ jar $base$/lib/$pdioItemsimAlgo$ io.prediction.algorithms.scalding.mahout.itemsim.DataPreparator --hdfs --dbType $appdataDbType$ --dbName $appdataDbName$ --dbHost $appdataDbHost$ --dbPort $appdataDbPort$ --hdfsRoot $hdfsRoot$ --appid $appid$ --engineid $engineid$ --algoid $algoid$ $itypes$ --viewParam $viewParam$ --likeParam $likeParam$ --dislikeParam $dislikeParam$ --conversionParam $conversionParam$ --conflictParam $conflictParam$",
                "$hadoop$ jar $mahoutCoreJob$ org.apache.mahout.cf.taste.hadoop.similarity.item.ItemSimilarityJob --input $dataFilePrefix$ratings.csv --output $algoFilePrefix$similarities.tsv --tempDir $mahoutTempDir$ --maxSimilaritiesPerItem $numSimilarItems$ --booleanData $booleanData$ --maxPrefsPerUser $maxPrefsPerUser$ --minPrefsPerUser $minPrefsPerUser$ --similarityClassname $similarityClassname$ --threshold $threshold$",
                "$hadoop$ jar $base$/lib/$pdioItemsimAlgo$ io.prediction.algorithms.scalding.mahout.itemsim.ModelConstructor --hdfs --dbType $modeldataDbType$ --dbName $modeldataDbName$ --dbHost $modeldataDbHost$ --dbPort $modeldataDbPort$ --hdfsRoot $hdfsRoot$ --appid $appid$ --engineid $engineid$ --algoid $algoid$ --modelSet $modelset$ --numSimilarItems $numSimilarItems$ --recommendationTime $recommendationTime$"
            ],
            "offlineevalcommands": [
                "$base$/bin/quiet.sh $hadoop$ fs -rmr $mahoutTempDir$",
                "$base$/bin/quiet.sh $hadoop$ fs -rmr $algoDir$",
                "$hadoop$ jar $base$/lib/$pdioItemsimAlgo$ io.prediction.algorithms.scalding.mahout.itemsim.DataCopy --hdfs --dbType $appdataTrainingDbType$ --dbName $appdataTrainingDbName$ --dbHost $appdataTrainingDbHost$ --dbPort $appdataTrainingDbPort$ --hdfsRoot $hdfsRoot$ --appid $appid$ --engineid $engineid$ --algoid $algoid$ --evalid $evalid$ $itypes$ --viewParam $viewParam$ --likeParam $likeParam$ --dislikeParam $dislikeParam$ --conversionParam $conversionParam$ --conflictParam $conflictParam$",
                "$hadoop$ jar $base$/lib/$pdioItemsimAlgo$ io.prediction.algorithms.scalding.mahout.itemsim.DataPreparator --hdfs --dbType $appdataTrainingDbType$ --dbName $appdataTrainingDbName$ --dbHost $appdataTrainingDbHost$ --dbPort $appdataTrainingDbPort$ --hdfsRoot $hdfsRoot$ --appid $appid$ --engineid $engineid$ --algoid $algoid$ --evalid $evalid$ $itypes$ --viewParam $viewParam$ --likeParam $likeParam$ --dislikeParam $dislikeParam$ --conversionParam $conversionParam$ --conflictParam $conflictParam$",
                "$hadoop$ jar $mahoutCoreJob$ org.apache.mahout.cf.taste.hadoop.similarity.item.ItemSimilarityJob --input $dataFilePrefix$ratings.csv --output $algoFilePrefix$similarities.tsv --tempDir $mahoutTempDir$ --maxSimilaritiesPerItem $numSimilarItems$ --booleanData $booleanData$ --maxPrefsPerUser $maxPrefsPerUser$ --minPrefsPerUser $minPrefsPerUser$ --similarityClassname $similarityClassname$ --threshold $threshold$",
                "$hadoop$ jar $base$/lib/$pdioItemsimAlgo$ io.prediction.algorithms.scalding.mahout.itemsim.ModelConstructor --hdfs --dbType $modeldataTrainingDbType$ --dbName $modeldataTrainingDbName$ --dbHost $modeldataTrainingDbHost$ --dbPort $modeldataTrainingDbPort$ --hdfsRoot $hdfsRoot$ --appid $appid$ --engineid $engineid$ --algoid $algoid$ --evalid $evalid$ --modelSet $modelset$ --numSimilarItems $numSimilarItems$ --recommendationTime $recommendationTime$"
            ],
            "paramorder": [
                "booleanData",
                "maxPrefsPerUser",
                "minPrefsPerUser",
                "similarityClassname",
                "threshold",
                "viewParam",
                "likeParam",
                "dislikeParam",
                "conversionParam",
                "conflictParam"
            ],
            "engineinfoid": "itemsim",
            "techreq": [
                "Hadoop"
            ],
            "datareq": [
                "Users, Items, and U2I Actions such as Like, Conversion and Rate."
            ],
            "params": {
                "booleanData": {
                    "name": "Boolean Data",
                    "description": "Treat input data as having no preference values.",
                    "constraint": {
                        "paramtype": "boolean"
                    },
                    "ui": {
                        "uitype": "selection",
                        "selections": [
                            {
                                "name": "True",
                                "value": "true"
                            },
                            {
                                "name": "False",
                                "value": "false"
                            }
                        ]
                    },
                    "defaultvalue": false
                },
                "maxPrefsPerUser": {
                    "name": "Max Num of Preferences per User",
                    "description": "Maximum number of preferences considered per user in final recommendation phase.",
                    "constraint": {
                        "paramtype": "integer"
                    },
                    "ui": {
                        "uitype": "text"
                    },
                    "defaultvalue": 1000
                },
                "minPrefsPerUser": {
                    "name": "Min Num of Preferences per User",
                    "description": "Ignore users with less preferences than this.",
                    "constraint": {
                        "paramtype": "integer"
                    },
                    "ui": {
                        "uitype": "text"
                    },
                    "defaultvalue": 1
                },
                "similarityClassname": {
                    "name": "Distance Function",
                    "description": "",
                    "constraint": {
                        "paramtype": "string"
                    },
                    "ui": {
                        "uitype": "selection",
                        "selections": [
                            {
                                "name": "Co-occurrence",
                                "value": "SIMILARITY_COOCCURRENCE"
                            },
                            {
                                "name": "Log-Likelihood",
                                "value": "SIMILARITY_LOGLIKELIHOOD"
                            },
                            {
                                "name": "Tanimoto Coefficient",
                                "value": "SIMILARITY_TANIMOTO_COEFFICIENT"
                            },
                            {
                                "name": "City Block",
                                "value": "SIMILARITY_CITY_BLOCK"
                            },
                            {
                                "name": "Cosine Similarity",
                                "value": "SIMILARITY_COSINE"
                            },
                            {
                                "name": "Pearson Correlation",
                                "value": "SIMILARITY_PEARSON_CORRELATION"
                            },
                            {
                                "name": "Euclidean Distance",
                                "value": "SIMILARITY_EUCLIDEAN_DISTANCE"
                            }
                        ]
                    },
                    "defaultvalue": "SIMILARITY_LOGLIKELIHOOD"
                },
                "threshold": {
                    "name": "Threshold",
                    "description": "Discard item pairs with a similarity value below this.",
                    "constraint": {
                        "paramtype": "double"
                    },
                    "ui": {
                        "uitype": "text"
                    },
                    "defaultvalue": 5e-324
                },
                "viewParam": {
                    "name": "View Score",
                    "description": "",
                    "constraint": {
                        "paramtype": "string"
                    },
                    "ui": {
                        "uitype": "selection",
                        "selections": [
                            {
                                "name": "1",
                                "value": "1"
                            },
                            {
                                "name": "2",
                                "value": "2"
                            },
                            {
                                "name": "3",
                                "value": "3"
                            },
                            {
                                "name": "4",
                                "value": "4"
                            },
                            {
                                "name": "5",
                                "value": "5"
                            },
                            {
                                "name": "Ignore",
                                "value": "ignore"
                            }
                        ]
                    },
                    "defaultvalue": "3"
                },
                "likeParam": {
                    "name": "Like Score",
                    "description": "",
                    "constraint": {
                        "paramtype": "string"
                    },
                    "ui": {
                        "uitype": "selection",
                        "selections": [
                            {
                                "name": "1",
                                "value": "1"
                            },
                            {
                                "name": "2",
                                "value": "2"
                            },
                            {
                                "name": "3",
                                "value": "3"
                            },
                            {
                                "name": "4",
                                "value": "4"
                            },
                            {
                                "name": "5",
                                "value": "5"
                            },
                            {
                                "name": "Ignore",
                                "value": "ignore"
                            }
                        ]
                    },
                    "defaultvalue": "5"
                },
                "dislikeParam": {
                    "name": "Dislike Score",
                    "description": "",
                    "constraint": {
                        "paramtype": "string"
                    },
                    "ui": {
                        "uitype": "selection",
                        "selections": [
                            {
                                "name": "1",
                                "value": "1"
                            },
                            {
                                "name": "2",
                                "value": "2"
                            },
                            {
                                "name": "3",
                                "value": "3"
                            },
                            {
                                "name": "4",
                                "value": "4"
                            },
                            {
                                "name": "5",
                                "value": "5"
                            },
                            {
                                "name": "Ignore",
                                "value": "ignore"
                            }
                        ]
                    },
                    "defaultvalue": "1"
                },
                "conversionParam": {
                    "name": "Conversion Score",
                    "description": "",
                    "constraint": {
                        "paramtype": "string"
                    },
                    "ui": {
                        "uitype": "selection",
                        "selections": [
                            {
                                "name": "1",
                                "value": "1"
                            },
                            {
                                "name": "2",
                                "value": "2"
                            },
                            {
                                "name": "3",
                                "value": "3"
                            },
                            {
                                "name": "4",
                                "value": "4"
                            },
                            {
                                "name": "5",
                                "value": "5"
                            },
                            {
                                "name": "Ignore",
                                "value": "ignore"
                            }
                        ]
                    },
                    "defaultvalue": "4"
                },
                "conflictParam": {
                    "name": "Override",
                    "description": "",
                    "constraint": {
                        "paramtype": "string"
                    },
                    "ui": {
                        "uitype": "selection",
                        "selections": [
                            {
                                "name": "Use the latest action",
                                "value": "latest"
                            },
                            {
                                "name": "Use the highest preference score one",
                                "value": "highest"
                            },
                            {
                                "name": "Use the lowest preference score one",
                                "value": "lowest"
                            }
                        ]
                    },
                    "defaultvalue": "latest"
                },
                "thresholdMin": {
                    "name": "thresholdMin",
                    "constraint": {
                        "paramtype": "double"
                    },
                    "ui": {
                        "uitype": "text"
                    },
                    "defaultvalue": 5e-324
                },
                "thresholdMax": {
                    "name": "thresholdMax",
                    "constraint": {
                        "paramtype": "double"
                    },
                    "ui": {
                        "uitype": "text"
                    },
                    "defaultvalue": 0.15
                },
                "maxPrefsPerUserMin": {
                    "name": "maxPrefsPerUserMin",
                    "constraint": {
                        "paramtype": "integer"
                    },
                    "ui": {
                        "uitype": "text"
                    },
                    "defaultvalue": 500
                },
                "maxPrefsPerUserMax": {
                    "name": "maxPrefsPerUserMax",
                    "constraint": {
                        "paramtype": "integer"
                    },
                    "ui": {
                        "uitype": "text"
                    },
                    "defaultvalue": 1500
                },
                "minPrefsPerUserMin": {
                    "name": "minPrefsPerUserMin",
                    "constraint": {
                        "paramtype": "integer"
                    },
                    "ui": {
                        "uitype": "text"
                    },
                    "defaultvalue": 1
                },
                "minPrefsPerUserMax": {
                    "name": "minPrefsPerUserMax",
                    "constraint": {
                        "paramtype": "integer"
                    },
                    "ui": {
                        "uitype": "text"
                    },
                    "defaultvalue": 5
                }
            },
            "paramsections": [
                {
                    "name": "Parameter Settings",
                    "sectiontype": "normal",
                    "subsections": [
                        {
                            "name": "Item Similarity Measurement",
                            "sectiontype": "normal",
                            "params": [
                                "similarityClassname"
                            ]
                        },
                        {
                            "name": "Advanced Parameters",
                            "sectiontype": "normal",
                            "params": [
                                "booleanData"
                            ]
                        },
                        {
                            "name": "Numeric Parameters",
                            "sectiontype": "tuning",
                            "params": [
                                "threshold",
                                "maxPrefsPerUser",
                                "minPrefsPerUser"
                            ]
                        }
                    ]
                },
                {
                    "name": "User Actions Representation Settings",
                    "sectiontype": "normal",
                    "subsections": [
                        {
                            "name": "User Action Scores",
                            "sectiontype": "normal",
                            "description": "Define the preference score represented by each user action from 1 to 5. 5 is the most preferred, 1 is the least preferred. 3 is neutral.",
                            "params": [
                                "viewParam",
                                "likeParam",
                                "dislikeParam",
                                "conversionParam"
                            ]
                        },
                        {
                            "name": "Overriding",
                            "sectiontype": "normal",
                            "description": "When there are conflicting actions, e.g. a user gives an item a rating 5 but later dislikes it, determine which action will be considered as final preference.",
                            "params": [
                                "conflictParam"
                            ]
                        }
                    ]
                }
            ]
        }
    },
    "offlineevalsplitterinfos": {
        "trainingtestsplit": {
            "name": "Training/Test Data Splitter With Time Order Option",
            "description": "Split data into training, validation and test sets",
            "engineinfoids": [
                "itemrec", "itemsim"
            ],
            "commands": [
                "java -jar $base$/lib/$pdioCommonsU2ITrainingTestSplit$ --hadoop $hadoop$ --pdioEvalJar $base$/lib/$pdioCommonsEval$ --sequenceNum $iteration$ --hdfs --dbType $appdataDbType$ --dbName $appdataDbName$ --dbHost $appdataDbHost$ --dbPort $appdataDbPort$ --training_dbType $appdataTrainingDbType$ --training_dbName $appdataTrainingDbName$ --training_dbHost $appdataTrainingDbHost$ --training_dbPort $appdataTrainingDbPort$ --validation_dbType $appdataValidationDbType$ --validation_dbName $appdataValidationDbName$ --validation_dbHost $appdataValidationDbHost$ --validation_dbPort $appdataValidationDbPort$ --test_dbType $appdataTestDbType$ --test_dbName $appdataTestDbName$ --test_dbHost $appdataTestDbHost$ --test_dbPort $appdataTestDbPort$ --hdfsRoot $hdfsRoot$ --localTempRoot $localTempRoot$ --appid $appid$ --engineid $engineid$ --evalid $evalid$ $itypes$ --trainingPercent $trainingPercent$ --validationPercent $validationPercent$ --testPercent $testPercent$ --timeorder $timeorder$"
            ],
            "params": {
                "timeorder": {
                    "name": "Data Selection",
                    "description": "Random with Time Order means that data in Test Set is always newer than those in Train Set.",
                    "constraint": {
                        "paramtype": "boolean"
                    },
                    "defaultvalue": false,
                    "ui": {
                        "uitype": "selection",
                        "selections": [
                            {
                                "name": "Random Sampling",
                                "value": "false"
                            },
                            {
                                "name": "Random with Time Order",
                                "value": "true"
                            }
                        ]
                    }
                }
            },
            "paramsections": [
                {
                    "name": "Parameters",
                    "sectiontype": "normal",
                    "description": "",
                    "params": [
                        "timeorder"
                    ]
                }
            ],
            "paramorder": [
                "timeorder"
            ]
        }
    },
    "offlineevalmetricinfos": {
        "map_k": {
            "name": "MAP@k",
            "description": "Mean Average Precision",
            "engineinfoids": [
                "itemrec"
            ],
            "commands": [
                "$hadoop$ jar $base$/lib/$pdioItemrecEval$ io.prediction.metrics.scalding.itemrec.map.MAPAtKDataPreparator --hdfs --test_dbType $appdataTestDbType$ --test_dbName $appdataTestDbName$ --test_dbHost $appdataTestDbHost$ --test_dbPort $appdataTestDbPort$ --training_dbType $appdataTrainingDbType$ --training_dbName $appdataTrainingDbName$ --training_dbHost $appdataTrainingDbHost$ --training_dbPort $appdataTrainingDbPort$ --modeldata_dbType $modeldataTrainingDbType$ --modeldata_dbName $modeldataTrainingDbName$ --modeldata_dbHost $modeldataTrainingDbHost$ --modeldata_dbPort $modeldataTrainingDbPort$ --hdfsRoot $hdfsRoot$ --appid $appid$ --engineid $engineid$ --evalid $evalid$ --metricid $metricid$ --algoid $algoid$ --kParam $kParam$ --goalParam $goalParam$",
                "java -Dio.prediction.base=$base$ $configFile$ -Devalid=$evalid$ -Dalgoid=$algoid$ -Dk=$kParam$ -Dmetricid=$metricid$ -Dhdfsroot=$hdfsRoot$ -jar $base$/lib/$pdioItemrecTopK$",
                "$hadoop$ jar $base$/lib/$pdioItemrecEval$ io.prediction.metrics.scalding.itemrec.map.MAPAtK --hdfs --dbType $settingsDbType$ --dbName $settingsDbName$ --dbHost $settingsDbHost$ --dbPort $settingsDbPort$ --hdfsRoot $hdfsRoot$ --appid $appid$ --engineid $engineid$ --evalid $evalid$ --metricid $metricid$ --algoid $algoid$ --iteration $iteration$ --splitset $splitset$ --kParam $kParam$"
            ],
            "params": {
                "kParam": {
                    "name": "k",
                    "description": "",
                    "constraint": {
                        "paramtype": "integer"
                    },
                    "defaultvalue": 20,
                    "ui": {
                        "uitype": "text"
                    }
                }
            },
            "paramsections": [
                {
                    "name": "Parameters",
                    "sectiontype": "normal",
                    "description": "",
                    "params": [
                        "kParam"
                    ]
                }
            ],
            "paramorder": [
                "kParam"
            ]
        },
        "ismap_k": {
            "name": "ISMAP@k",
            "description": "Item Similarity Mean Average Precision at k",
            "engineinfoids": [
                "itemsim"
            ],
            "commands": [
                "$hadoop$ jar $base$/lib/$pdioItemsimEval$ io.prediction.metrics.scalding.itemsim.ismap.ISMAPAtKDataPreparator --hdfs --test_dbType $appdataTestDbType$ --test_dbName $appdataTestDbName$ --test_dbHost $appdataTestDbHost$ --test_dbPort $appdataTestDbPort$ --training_dbType $appdataTrainingDbType$ --training_dbName $appdataTrainingDbName$ --training_dbHost $appdataTrainingDbHost$ --training_dbPort $appdataTrainingDbPort$ --modeldata_dbType $modeldataTrainingDbType$ --modeldata_dbName $modeldataTrainingDbName$ --modeldata_dbHost $modeldataTrainingDbHost$ --modeldata_dbPort $modeldataTrainingDbPort$ --hdfsRoot $hdfsRoot$ --appid $appid$ --engineid $engineid$ --evalid $evalid$ --metricid $metricid$ --algoid $algoid$ --kParam $kParam$ --goalParam $goalParam$",
                "java -Dio.prediction.base=$base$ $configFile$ -Devalid=$evalid$ -Dalgoid=$algoid$ -Dk=$kParam$ -Dmetricid=$metricid$ -Dhdfsroot=$hdfsRoot$ -jar $base$/lib/$pdioItemsimTopK$",
                "$hadoop$ jar $base$/lib/$pdioItemsimEval$ io.prediction.metrics.scalding.itemsim.ismap.ISMAPAtK --hdfs --dbType $settingsDbType$ --dbName $settingsDbName$ --dbHost $settingsDbHost$ --dbPort $settingsDbPort$ --hdfsRoot $hdfsRoot$ --appid $appid$ --engineid $engineid$ --evalid $evalid$ --metricid $metricid$ --algoid $algoid$ --iteration $iteration$ --splitset $splitset$ --kParam $kParam$"
            ],
            "params": {
                "kParam": {
                    "name": "k",
                    "description": "",
                    "constraint": {
                        "paramtype": "integer"
                    },
                    "defaultvalue": 20,
                    "ui": {
                        "uitype": "text"
                    }
                }
            },
            "paramsections": [
                {
                    "name": "Parameters",
                    "sectiontype": "normal",
                    "description": "",
                    "params": [
                        "kParam"
                    ]
                }
            ],
            "paramorder": [
                "kParam"
            ]
        }
    },
    "paramgeninfos": {
        "random": {
            "name": "Random Search",
            "description": "Random search within specified interval",
            "commands": [
                "java -Dio.prediction.base=$base$ $configFile$ -Devalids=$evalids$ -Dalgoid=$algoid$ -Dloop=$loop$ -Dparamsets=$paramsets$ -jar $base$/lib/$pdioCommonsParamGen$"
            ],
            "paramorder": [],
            "paramnames": {},
            "paramdescription": {},
            "paramdefaults": {}
        }
    }
}<|MERGE_RESOLUTION|>--- conflicted
+++ resolved
@@ -1,40 +1,6 @@
 {
     "systeminfos": {
         "version": {
-<<<<<<< HEAD
-            "value": "0.6.7",
-            "description": "PredictionIO version"
-        },
-        "jars.pdioItemrecAlgo": {
-            "value": "predictionio-process-hadoop-scalding-assembly-0.6.7.jar"
-        },
-        "jars.pdioItemsimAlgo": {
-            "value": "predictionio-process-hadoop-scalding-assembly-0.6.7.jar"
-        },
-        "jars.mahoutItemrecAlgo": {
-            "value": "predictionio-process-itemrec-algorithms-scala-mahout-assembly-0.6.7.jar"
-        },
-        "jars.pdioItemrecEval": {
-            "value": "predictionio-process-hadoop-scalding-assembly-0.6.7.jar"
-        },
-        "jars.pdioItemsimEval": {
-            "value": "predictionio-process-hadoop-scalding-assembly-0.6.7.jar"
-        },
-        "jars.pdioItemrecTopK": {
-            "value": "predictionio-process-itemrec-evaluations-topkitems-assembly-0.6.7.jar"
-        },
-        "jars.pdioItemsimTopK": {
-            "value": "predictionio-process-itemsim-evaluations-topkitems-assembly-0.6.7.jar"
-        },
-        "jars.pdioCommonsEval": {
-            "value": "predictionio-process-hadoop-scalding-assembly-0.6.7.jar"
-        },
-        "jars.pdioCommonsParamGen": {
-            "value": "predictionio-process-commons-evaluations-paramgen-assembly-0.6.7.jar"
-        },
-        "jars.pdioCommonsU2ITrainingTestSplit": {
-            "value": "predictionio-process-commons-evaluations-scala-u2itrainingtestsplittime-assembly-0.6.7.jar"
-=======
             "value": "0.6.8",
             "description": "PredictionIO version"
         },
@@ -67,7 +33,6 @@
         },
         "jars.pdioCommonsU2ITrainingTestSplit": {
             "value": "predictionio-process-commons-evaluations-scala-u2itrainingtestsplittime-assembly-0.6.8.jar"
->>>>>>> e982f428
         }
     },
     "engineinfos": {
