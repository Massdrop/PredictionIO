#!/usr/bin/env bash

# Copyright 2015 TappingStone, Inc.
#
# This script will install PredictionIO onto your computer!
#
# Documentation: http://docs.prediction.io
#
# License: http://www.apache.org/licenses/LICENSE-2.0

OS=`uname`
<<<<<<< HEAD
PIO_VERSION=0.9.5
SPARK_VERSION=1.5.1
ELASTICSEARCH_VERSION=2.1.1
HBASE_VERSION=1.0.0
=======
PIO_VERSION=0.9.6
SPARK_VERSION=1.6.0
# Looks like support for Elasticsearch 2.0 will require 2.0 so deferring
ELASTICSEARCH_VERSION=1.7.4
HBASE_VERSION=1.1.3
>>>>>>> cd47754d
POSTGRES_VERSION=9.4-1204.jdbc41
MYSQL_VERSION=5.1.37
PIO_DIR=$HOME/PredictionIO
USER_PROFILE=$HOME/.profile
PIO_FILE=PredictionIO-${PIO_VERSION}.tar.gz
TEMP_DIR=/tmp

DISTRO_DEBIAN="Debian/Ubuntu"
DISTRO_OTHER="Other"

PGSQL="PostgreSQL"
MYSQL="MySQL"
ES_PGSQL="Elasticsearch + PostgreSQL"
ES_HB="Elasticsearch + HBase"

# Ask a yes/no question, with a default of "yes".
confirm () {
  echo -ne $@ "[Y/n] "
  read -r response

  case ${response} in
    [yY][eE][sS]|[yY]|"")
      true
      ;;
    [nN][oO]|[nN])
      false
      ;;
    *)
      confirm $@
      ;;
  esac
}

echo -e "\033[1;32mWelcome to PredictionIO $PIO_VERSION!\033[0m"

# Detect OS
if [[ "$OS" = "Darwin" ]]; then
  echo "Mac OS detected!"
  SED_CMD="sed -i ''"
elif [[ "$OS" = "Linux" ]]; then
  echo "Linux OS detected!"
  SED_CMD="sed -i"
else
  echo -e "\033[1;31mYour OS $OS is not yet supported for automatic install :(\033[0m"
  echo -e "\033[1;31mPlease do a manual install!\033[0m"
  exit 1
fi

if [[ $USER ]]; then
  echo "Using user: $USER"
else
  echo "No user found - this is OK!"
fi

if [[ "$OS" = "Linux" && $(cat /proc/1/cgroup) == *cpu:/docker/* ]]; then
  # Docker
  # REQUIRED: No user input for Docker!
  echo -e "\033[1;33mDocker detected!\033[0m"
  echo -e "\033[1;33mForcing Docker defaults!\033[0m"
  pio_dir=${PIO_DIR}
  vendors_dir=${pio_dir}/vendors
  source_setup=${ES_HB}

  spark_dir=${vendors_dir}/spark-${SPARK_VERSION}
  elasticsearch_dir=${vendors_dir}/elasticsearch-${ELASTICSEARCH_VERSION}
  hbase_dir=${vendors_dir}/hbase-${HBASE_VERSION}
  zookeeper_dir=${vendors_dir}/zookeeper

  echo "--------------------------------------------------------------------------------"
  echo -e "\033[1;32mOK, looks good!\033[0m"
  echo "You are going to install PredictionIO to: $pio_dir"
  echo -e "Vendor applications will go in: $vendors_dir\n"
  echo "Spark: $spark_dir"
  echo "Elasticsearch: $elasticsearch_dir"
  echo "HBase: $hbase_dir"
  echo "ZooKeeper: $zookeeper_dir"
  echo "--------------------------------------------------------------------------------"

  # Java Install
  echo -e "\033[1;36mStarting Java install...\033[0m"

  sudo apt-get update
  sudo apt-get install openjdk-7-jdk libgfortran3 -y

  echo -e "\033[1;32mJava install done!\033[0m"

  JAVA_HOME=$(readlink -f /usr/bin/javac | sed "s:/bin/javac::")
elif [[ "$1" == "-y" ]]; then
  # Non-interactive
  echo -e "\033[1;33mNon-interactive installation requested!\033[0m"
  echo -e "\033[1;33mForcing defaults!\033[0m"
  pio_dir=${PIO_DIR}
  vendors_dir=${pio_dir}/vendors
  source_setup=${ES_HB}

  spark_dir=${vendors_dir}/spark-${SPARK_VERSION}
  elasticsearch_dir=${vendors_dir}/elasticsearch-${ELASTICSEARCH_VERSION}
  hbase_dir=${vendors_dir}/hbase-${HBASE_VERSION}
  zookeeper_dir=${vendors_dir}/zookeeper

  echo "--------------------------------------------------------------------------------"
  echo -e "\033[1;32mOK, looks good!\033[0m"
  echo "You are going to install PredictionIO to: $pio_dir"
  echo -e "Vendor applications will go in: $vendors_dir\n"
  echo "Spark: $spark_dir"
  echo "Elasticsearch: $elasticsearch_dir"
  echo "HBase: $hbase_dir"
  echo "ZooKeeper: $zookeeper_dir"
  echo "--------------------------------------------------------------------------------"

  # Java Install
  echo -e "\033[1;36mStarting Java install...\033[0m"

  # todo: make java installation platform independent
  sudo apt-get update
  sudo apt-get install openjdk-7-jdk libgfortran3 python-pip -y
  sudo pip install predictionio

  echo -e "\033[1;32mJava install done!\033[0m"

  JAVA_HOME=$(readlink -f /usr/bin/javac | sed "s:/bin/javac::")
else
  # Interactive
  while true; do
    echo -e "\033[1mWhere would you like to install PredictionIO?\033[0m"
    read -e -p "Installation path ($PIO_DIR): " pio_dir
    pio_dir=${pio_dir:-$PIO_DIR}

    read -e -p "Vendor path ($pio_dir/vendors): " vendors_dir
    vendors_dir=${vendors_dir:-$pio_dir/vendors}

    echo -e "\033[1mPlease choose between the following sources (1, 2, 3 or 4):\033[0m"
    select source_setup in "$PGSQL" "$MYSQL" "$ES_PGSQL" "$ES_HB"; do
      case ${source_setup} in
        "$PGSQL")
          break
          ;;
        "$MYSQL")
          break
          ;;
        "$ES_PGSQL")
          break
          ;;
        "$ES_HB")
          break
          ;;
        *)
          ;;
      esac
    done

    if confirm "Receive updates?"; then
      guess_email=''
      if hash git 2>/dev/null; then
        # Git installed!
        guess_email=$(git config --global user.email)
      fi

      if [ -n "${guess_email}" ]; then
        read -e -p "Email (${guess_email}): " email
      else
        read -e -p "Enter email: " email
      fi
      email=${email:-$guess_email}

      url="http://direct.prediction.io/$PIO_VERSION/install.json/install/install/$email/"
      curl --silent ${url} > /dev/null
    fi

    spark_dir=${vendors_dir}/spark-${SPARK_VERSION}
    elasticsearch_dir=${vendors_dir}/elasticsearch-${ELASTICSEARCH_VERSION}
    hbase_dir=${vendors_dir}/hbase-${HBASE_VERSION}
    zookeeper_dir=${vendors_dir}/zookeeper

    echo "--------------------------------------------------------------------------------"
    echo -e "\033[1;32mOK, looks good!\033[0m"
    echo "You are going to install PredictionIO to: $pio_dir"
    echo -e "Vendor applications will go in: $vendors_dir\n"
    echo "Spark: $spark_dir"
    case $source_setup in
      "$PGSQL")
        # PostgreSQL installed by apt-get so no path is printed beforehand
        break
        ;;
      "$MYSQL")
        # MySQL installed by apt-get so no path is printed beforehand
        break
        ;;
      "$ES_PGSQL")
        # PostgreSQL installed by apt-get so no path is printed beforehand
        echo "Elasticsearch: $elasticsearch_dir"
        break
        ;;
      "$ES_HB")
        echo "Elasticsearch: $elasticsearch_dir"
        echo "HBase: $hbase_dir"
        echo "ZooKeeper: $zookeeper_dir"
        break
        ;;
    esac
    echo "--------------------------------------------------------------------------------"
    if confirm "\033[1mIs this correct?\033[0m"; then
      break;
    fi
  done

  echo -e "\033[1mSelect your linux distribution:\033[0m"
  select distribution in "$DISTRO_DEBIAN" "$DISTRO_OTHER"; do
    case $distribution in
      "$DISTRO_DEBIAN")
        break
        ;;
      "$DISTRO_OTHER")
        break
        ;;
      *)
        ;;
    esac
  done

  # Java Install
  if [[ ${OS} = "Linux" ]] && confirm "\033[1mWould you like to install Java?\033[0m"; then
    case ${distribution} in
      "$DISTRO_DEBIAN")
        echo -e "\033[1;36mStarting Java install...\033[0m"

        echo -e "\033[33mThis script requires superuser access!\033[0m"
        echo -e "\033[33mYou will be prompted for your password by sudo:\033[0m"

        sudo apt-get update
        sudo apt-get install openjdk-7-jdk libgfortran3 python-pip -y
        sudo pip install predictionio

        echo -e "\033[1;32mJava install done!\033[0m"
        break
        ;;
      "$DISTRO_OTHER")
        echo -e "\033[1;31mYour distribution not yet supported for automatic install :(\033[0m"
        echo -e "\033[1;31mPlease install Java manually!\033[0m"
        exit 2
        ;;
      *)
        ;;
    esac
  fi

  # Try to find JAVA_HOME
  echo "Locating JAVA_HOME..."
  if [[ "$OS" = "Darwin" ]]; then
    JAVA_VERSION=`echo "$(java -version 2>&1)" | grep "java version" | awk '{ print substr($3, 2, length($3)-2); }'`
    JAVA_HOME=`/usr/libexec/java_home`
  elif [[ "$OS" = "Linux" ]]; then
    JAVA_HOME=$(readlink -f /usr/bin/javac | sed "s:/bin/javac::")
  fi
  echo "Found: $JAVA_HOME"

  # Check JAVA_HOME
  while [ ! -f "$JAVA_HOME/bin/javac" ]; do
    echo -e "\033[1;31mJAVA_HOME is incorrect!\033[0m"
    echo -e "\033[1;33mJAVA_HOME should be a directory containing \"bin/javac\"!\033[0m"
    read -e -p "Please enter JAVA_HOME manually: " JAVA_HOME
  done;
fi

if [ -n "$JAVA_VERSION" ]; then
  echo "Your Java version is: $JAVA_VERSION"
fi
echo "JAVA_HOME is now set to: $JAVA_HOME"

# PredictionIO
echo -e "\033[1;36mStarting PredictionIO setup in:\033[0m $pio_dir"
cd ${TEMP_DIR}

# delete existing tmp file before download again
if [[ -e  ${PIO_FILE} ]]; then
  if confirm "Delete existing $PIO_FILE?"; then
    rm ${PIO_FILE}
  fi
fi

if [[ ! -e ${PIO_FILE} ]]; then
  echo "Downloading PredictionIO..."
  curl -O https://d8k1yxp8elc6b.cloudfront.net/${PIO_FILE}
fi
tar zxf ${PIO_FILE}
rm -rf ${pio_dir}
mv PredictionIO-${PIO_VERSION} ${pio_dir}

if [[ $USER ]]; then
  chown -R $USER ${pio_dir}
fi

echo "Updating ~/.profile to include: $pio_dir"
PATH=$PATH:${pio_dir}/bin
echo "export PATH=\$PATH:$pio_dir/bin" >> ${USER_PROFILE}

echo -e "\033[1;32mPredictionIO setup done!\033[0m"

mkdir ${vendors_dir}

# Spark
echo -e "\033[1;36mStarting Spark setup in:\033[0m $spark_dir"
if [[ -e spark-${SPARK_VERSION}-bin-hadoop2.6.tgz ]]; then
  if confirm "Delete existing spark-$SPARK_VERSION-bin-hadoop2.6.tgz?"; then
    rm spark-${SPARK_VERSION}-bin-hadoop2.6.tgz
  fi
fi
if [[ ! -e spark-${SPARK_VERSION}-bin-hadoop2.6.tgz ]]; then
  echo "Downloading Spark..."
  curl -O http://d3kbcqa49mib13.cloudfront.net/spark-${SPARK_VERSION}-bin-hadoop2.6.tgz
fi
tar xf spark-${SPARK_VERSION}-bin-hadoop2.6.tgz
rm -rf ${spark_dir}
mv spark-${SPARK_VERSION}-bin-hadoop2.6 ${spark_dir}

echo "Updating: $pio_dir/conf/pio-env.sh"
${SED_CMD} "s|SPARK_HOME=.*|SPARK_HOME=$spark_dir|g" ${pio_dir}/conf/pio-env.sh

echo -e "\033[1;32mSpark setup done!\033[0m"

installPGSQL () {
  if [[ ${distribution} = "$DISTRO_DEBIAN" ]]; then
      echo -e "\033[1;36mInstalling PostgreSQL...\033[0m"
      sudo apt-get install postgresql -y
      echo -e "\033[1;36mPlease use the default password 'pio' when prompted to enter one\033[0m"
      sudo -u postgres createdb pio
      sudo -u postgres createuser -P pio
      echo -e "\033[1;36mPlease update $pio_dir/conf/pio-env.sh if you did not enter the default password\033[0m"
    else
      echo -e "\033[1;31mYour distribution not yet supported for automatic install :(\033[0m"
      echo -e "\033[1;31mPlease install PostgreSQL manually!\033[0m"
      exit 3
    fi
    curl -O https://jdbc.postgresql.org/download/postgresql-${POSTGRES_VERSION}.jar
    mv postgresql-${POSTGRES_VERSION}.jar ${PIO_DIR}/lib/
}

installES() {
    echo -e "\033[1;36mStarting Elasticsearch setup in:\033[0m $elasticsearch_dir"
    if [[ -e elasticsearch-${ELASTICSEARCH_VERSION}.tar.gz ]]; then
      if confirm "Delete existing elasticsearch-$ELASTICSEARCH_VERSION.tar.gz?"; then
        rm elasticsearch-${ELASTICSEARCH_VERSION}.tar.gz
      fi
    fi
    if [[ ! -e elasticsearch-${ELASTICSEARCH_VERSION}.tar.gz ]]; then
      echo "Downloading Elasticsearch..."
      curl -O https://download.elasticsearch.org/elasticsearch/elasticsearch/elasticsearch-${ELASTICSEARCH_VERSION}.tar.gz
    fi
    tar zxf elasticsearch-${ELASTICSEARCH_VERSION}.tar.gz
    rm -rf ${elasticsearch_dir}
    mv elasticsearch-${ELASTICSEARCH_VERSION} ${elasticsearch_dir}

    echo "Updating: $elasticsearch_dir/config/elasticsearch.yml"
    echo 'network.host: 127.0.0.1' >> ${elasticsearch_dir}/config/elasticsearch.yml
}

case $source_setup in
  "$PGSQL")
    installPGSQL
    ;;
  "$MYSQL")
    if [[ ${distribution} = "$DISTRO_DEBIAN" ]]; then
      echo -e "\033[1;36mInstalling MySQL...\033[0m"
      echo -e "\033[1;36mPlease update $pio_dir/conf/pio-env.sh with your database configuration\033[0m"
      sudo apt-get install mysql-server -y
      sudo mysql -e "create database pio; grant all on pio.* to pio@localhost identified by 'pio'"
      echo -e "\033[1;36mUpdating: $pio_dir/conf/pio-env.sh\033[0m"
      ${SED_CMD} "s|PIO_STORAGE_REPOSITORIES_METADATA_SOURCE=PGSQL|PIO_STORAGE_REPOSITORIES_METADATA_SOURCE=MYSQL|" ${pio_dir}/conf/pio-env.sh
      ${SED_CMD} "s|PIO_STORAGE_REPOSITORIES_MODELDATA_SOURCE=PGSQL|PIO_STORAGE_REPOSITORIES_MODELDATA_SOURCE=MYSQL|" ${pio_dir}/conf/pio-env.sh
      ${SED_CMD} "s|PIO_STORAGE_REPOSITORIES_EVENTDATA_SOURCE=PGSQL|PIO_STORAGE_REPOSITORIES_EVENTDATA_SOURCE=MYSQL|" ${pio_dir}/conf/pio-env.sh
      ${SED_CMD} "s|PIO_STORAGE_SOURCES_PGSQL|# PIO_STORAGE_SOURCES_PGSQL|" ${pio_dir}/conf/pio-env.sh
      ${SED_CMD} "s|# PIO_STORAGE_SOURCES_MYSQL|PIO_STORAGE_SOURCES_MYSQL|" ${pio_dir}/conf/pio-env.sh
    else
      echo -e "\033[1;31mYour distribution not yet supported for automatic install :(\033[0m"
      echo -e "\033[1;31mPlease install MySQL manually!\033[0m"
      exit 4
    fi
    curl -O http://central.maven.org/maven2/mysql/mysql-connector-java/5.1.37/mysql-connector-java-${MYSQL_VERSION}.jar
    mv mysql-connector-java-${MYSQL_VERSION}.jar ${PIO_DIR}/lib/
    ;;
<<<<<<< HEAD
  "$ES_HB")
    # Elasticsearch
    echo -e "\033[1;36mStarting Elasticsearch setup in:\033[0m $elasticsearch_dir"
    if [[ -e elasticsearch-${ELASTICSEARCH_VERSION}.tar.gz ]]; then
      if confirm "Delete existing elasticsearch-$ELASTICSEARCH_VERSION.tar.gz?"; then
        rm elasticsearch-${ELASTICSEARCH_VERSION}.tar.gz
      fi
    fi
    if [[ ! -e elasticsearch-${ELASTICSEARCH_VERSION}.tar.gz ]]; then
      echo "Downloading Elasticsearch..."
      curl -O https://download.elasticsearch.org/elasticsearch/release/org/elasticsearch/distribution/tar/elasticsearch/${ELASTICSEARCH_VERSION}/elasticsearch-${ELASTICSEARCH_VERSION}.tar.gz
    fi
    tar zxf elasticsearch-${ELASTICSEARCH_VERSION}.tar.gz
    rm -rf ${elasticsearch_dir}
    mv elasticsearch-${ELASTICSEARCH_VERSION} ${elasticsearch_dir}
=======
  "$ES_PGSQL")
    # PGSQL
    installPGSQL
    echo "Updating: $pio_dir/conf/pio-env.sh"
    ${SED_CMD} "s|PIO_STORAGE_REPOSITORIES_METADATA_SOURCE=PGSQL|PIO_STORAGE_REPOSITORIES_METADATA_SOURCE=ELASTICSEARCH|" ${pio_dir}/conf/pio-env.sh
    echo -e "\033[1;32mPGSQL setup done!\033[0m"
>>>>>>> cd47754d

    # Elasticsearch
    installES
    echo "Updating: $pio_dir/conf/pio-env.sh"
    ${SED_CMD} "s|# PIO_STORAGE_SOURCES_ELASTICSEARCH_TYPE=elasticsearch|PIO_STORAGE_SOURCES_ELASTICSEARCH_TYPE=elasticsearch|" ${pio_dir}/conf/pio-env.sh
    ${SED_CMD} "s|# PIO_STORAGE_SOURCES_ELASTICSEARCH_HOSTS=localhost|PIO_STORAGE_SOURCES_ELASTICSEARCH_HOSTS=localhost|" ${pio_dir}/conf/pio-env.sh
    ${SED_CMD} "s|# PIO_STORAGE_SOURCES_ELASTICSEARCH_PORTS=9300|PIO_STORAGE_SOURCES_ELASTICSEARCH_PORTS=9300|" ${pio_dir}/conf/pio-env.sh
    ${SED_CMD} "s|# PIO_STORAGE_SOURCES_ELASTICSEARCH_HOME=.*|PIO_STORAGE_SOURCES_ELASTICSEARCH_HOME=$elasticsearch_dir|" ${pio_dir}/conf/pio-env.sh

    echo -e "\033[1;32mElasticsearch setup done!\033[0m"
    ;;
  "$ES_HB")
    # Elasticsearch
    installES
    echo "Updating: $pio_dir/conf/pio-env.sh"
    ${SED_CMD} "s|PIO_STORAGE_REPOSITORIES_METADATA_SOURCE=PGSQL|PIO_STORAGE_REPOSITORIES_METADATA_SOURCE=ELASTICSEARCH|" ${pio_dir}/conf/pio-env.sh
    ${SED_CMD} "s|PIO_STORAGE_REPOSITORIES_MODELDATA_SOURCE=PGSQL|PIO_STORAGE_REPOSITORIES_MODELDATA_SOURCE=LOCALFS|" ${pio_dir}/conf/pio-env.sh
    ${SED_CMD} "s|PIO_STORAGE_REPOSITORIES_EVENTDATA_SOURCE=PGSQL|PIO_STORAGE_REPOSITORIES_EVENTDATA_SOURCE=HBASE|" ${pio_dir}/conf/pio-env.sh
    ${SED_CMD} "s|PIO_STORAGE_SOURCES_PGSQL|# PIO_STORAGE_SOURCES_PGSQL|" ${pio_dir}/conf/pio-env.sh
    ${SED_CMD} "s|# PIO_STORAGE_SOURCES_LOCALFS|PIO_STORAGE_SOURCES_LOCALFS|" ${pio_dir}/conf/pio-env.sh
    ${SED_CMD} "s|# PIO_STORAGE_SOURCES_ELASTICSEARCH_TYPE|PIO_STORAGE_SOURCES_ELASTICSEARCH_TYPE|" ${pio_dir}/conf/pio-env.sh
    ${SED_CMD} "s|# PIO_STORAGE_SOURCES_ELASTICSEARCH_HOME=.*|PIO_STORAGE_SOURCES_ELASTICSEARCH_HOME=$elasticsearch_dir|" ${pio_dir}/conf/pio-env.sh
    echo -e "\033[1;32mElasticsearch setup done!\033[0m"

    # HBase
    echo -e "\033[1;36mStarting HBase setup in:\033[0m $hbase_dir"
    if [[ -e hbase-${HBASE_VERSION}-bin.tar.gz ]]; then
      if confirm "Delete existing hbase-$HBASE_VERSION-bin.tar.gz?"; then
        rm hbase-${HBASE_VERSION}-bin.tar.gz
      fi
    fi
    if [[ ! -e hbase-${HBASE_VERSION}-bin.tar.gz ]]; then
      echo "Downloading HBase..."
      curl -O http://archive.apache.org/dist/hbase/${HBASE_VERSION}/hbase-${HBASE_VERSION}-bin.tar.gz
    fi
    tar zxf hbase-${HBASE_VERSION}-bin.tar.gz
    rm -rf ${hbase_dir}
    mv hbase-${HBASE_VERSION} ${hbase_dir}

    echo "Creating default site in: $hbase_dir/conf/hbase-site.xml"
    cat <<EOT > ${hbase_dir}/conf/hbase-site.xml
<configuration>
  <property>
    <name>hbase.rootdir</name>
    <value>file://${hbase_dir}/data</value>
  </property>
  <property>
    <name>hbase.zookeeper.property.dataDir</name>
    <value>${zookeeper_dir}</value>
  </property>
</configuration>
EOT

    echo "Updating: $hbase_dir/conf/hbase-env.sh to include $JAVA_HOME"
    ${SED_CMD} "s|# export JAVA_HOME=/usr/java/jdk1.6.0/|export JAVA_HOME=$JAVA_HOME|" ${hbase_dir}/conf/hbase-env.sh

    echo "Updating: $pio_dir/conf/pio-env.sh"
    ${SED_CMD} "s|# PIO_STORAGE_SOURCES_HBASE|PIO_STORAGE_SOURCES_HBASE|" ${pio_dir}/conf/pio-env.sh
    ${SED_CMD} "s|PIO_STORAGE_SOURCES_HBASE_HOME=.*|PIO_STORAGE_SOURCES_HBASE_HOME=$hbase_dir|" ${pio_dir}/conf/pio-env.sh
    ${SED_CMD} "s|# HBASE_CONF_DIR=.*|HBASE_CONF_DIR=$hbase_dir/conf|" ${pio_dir}/conf/pio-env.sh

    echo -e "\033[1;32mHBase setup done!\033[0m"

    ;;
esac









echo "Updating permissions on: $vendors_dir"

if [[ $USER ]]; then
  chown -R $USER ${vendors_dir}
fi

echo -e "\033[1;32mInstallation done!\033[0m"





echo "--------------------------------------------------------------------------------"
echo -e "\033[1;32mInstallation of PredictionIO $PIO_VERSION complete!\033[0m"
echo -e "\033[1;32mPlease follow documentation at http://docs.prediction.io/start/download/ to download the engine template based on your needs\033[0m"
echo -e
echo -e "\033[1;33mCommand Line Usage Notes:\033[0m"
if [[ ${source_setup} = $ES_HB ]]; then
  echo -e "To start PredictionIO and dependencies, run: '\033[1mpio-start-all\033[0m'"
else
  echo -e "To start PredictionIO Event Server in the background, run: '\033[1mpio eventserver &\033[0m'"
fi
echo -e "To check the PredictionIO status, run: '\033[1mpio status\033[0m'"
echo -e "To train/deploy engine, run: '\033[1mpio [train|deploy|...]\033[0m' commands"
if [[ ${source_setup} = $ES_HB ]]; then
  echo -e "To stop PredictionIO and dependencies, run: '\033[1mpio-stop-all\033[0m'"
fi
echo -e ""
echo -e "Please report any problems to: \033[1;34msupport@prediction.io\033[0m"
echo "--------------------------------------------------------------------------------"<|MERGE_RESOLUTION|>--- conflicted
+++ resolved
@@ -9,18 +9,11 @@
 # License: http://www.apache.org/licenses/LICENSE-2.0
 
 OS=`uname`
-<<<<<<< HEAD
-PIO_VERSION=0.9.5
-SPARK_VERSION=1.5.1
-ELASTICSEARCH_VERSION=2.1.1
-HBASE_VERSION=1.0.0
-=======
+
 PIO_VERSION=0.9.6
 SPARK_VERSION=1.6.0
-# Looks like support for Elasticsearch 2.0 will require 2.0 so deferring
-ELASTICSEARCH_VERSION=1.7.4
+ELASTICSEARCH_VERSION=2.1.1
 HBASE_VERSION=1.1.3
->>>>>>> cd47754d
 POSTGRES_VERSION=9.4-1204.jdbc41
 MYSQL_VERSION=5.1.37
 PIO_DIR=$HOME/PredictionIO
@@ -367,7 +360,8 @@
     fi
     if [[ ! -e elasticsearch-${ELASTICSEARCH_VERSION}.tar.gz ]]; then
       echo "Downloading Elasticsearch..."
-      curl -O https://download.elasticsearch.org/elasticsearch/elasticsearch/elasticsearch-${ELASTICSEARCH_VERSION}.tar.gz
+      #curl -O https://download.elasticsearch.org/elasticsearch/elasticsearch/elasticsearch-${ELASTICSEARCH_VERSION}.tar.gz
+      curl -O https://download.elasticsearch.org/elasticsearch/release/org/elasticsearch/distribution/tar/elasticsearch/${ELASTICSEARCH_VERSION}/elasticsearch-${ELASTICSEARCH_VERSION}.tar.gz
     fi
     tar zxf elasticsearch-${ELASTICSEARCH_VERSION}.tar.gz
     rm -rf ${elasticsearch_dir}
@@ -401,30 +395,12 @@
     curl -O http://central.maven.org/maven2/mysql/mysql-connector-java/5.1.37/mysql-connector-java-${MYSQL_VERSION}.jar
     mv mysql-connector-java-${MYSQL_VERSION}.jar ${PIO_DIR}/lib/
     ;;
-<<<<<<< HEAD
-  "$ES_HB")
-    # Elasticsearch
-    echo -e "\033[1;36mStarting Elasticsearch setup in:\033[0m $elasticsearch_dir"
-    if [[ -e elasticsearch-${ELASTICSEARCH_VERSION}.tar.gz ]]; then
-      if confirm "Delete existing elasticsearch-$ELASTICSEARCH_VERSION.tar.gz?"; then
-        rm elasticsearch-${ELASTICSEARCH_VERSION}.tar.gz
-      fi
-    fi
-    if [[ ! -e elasticsearch-${ELASTICSEARCH_VERSION}.tar.gz ]]; then
-      echo "Downloading Elasticsearch..."
-      curl -O https://download.elasticsearch.org/elasticsearch/release/org/elasticsearch/distribution/tar/elasticsearch/${ELASTICSEARCH_VERSION}/elasticsearch-${ELASTICSEARCH_VERSION}.tar.gz
-    fi
-    tar zxf elasticsearch-${ELASTICSEARCH_VERSION}.tar.gz
-    rm -rf ${elasticsearch_dir}
-    mv elasticsearch-${ELASTICSEARCH_VERSION} ${elasticsearch_dir}
-=======
   "$ES_PGSQL")
     # PGSQL
     installPGSQL
     echo "Updating: $pio_dir/conf/pio-env.sh"
     ${SED_CMD} "s|PIO_STORAGE_REPOSITORIES_METADATA_SOURCE=PGSQL|PIO_STORAGE_REPOSITORIES_METADATA_SOURCE=ELASTICSEARCH|" ${pio_dir}/conf/pio-env.sh
     echo -e "\033[1;32mPGSQL setup done!\033[0m"
->>>>>>> cd47754d
 
     # Elasticsearch
     installES
